{
 "cells": [
  {
<<<<<<< HEAD
=======
   "cell_type": "markdown",
   "metadata": {},
   "source": [
    "# Traffic flow: the Lighthill-Whitham-Richards model"
   ]
  },
  {
   "cell_type": "code",
   "execution_count": null,
   "metadata": {
    "collapsed": false,
    "tags": [
     "hide"
    ]
   },
   "outputs": [],
   "source": [
    "%matplotlib inline\n",
    "%config InlineBackend.figure_format = 'svg'\n",
    "import matplotlib as mpl\n",
    "mpl.rcParams['font.size'] = 8\n",
    "figsize =(8,4)\n",
    "mpl.rcParams['figure.figsize'] = figsize\n",
    "import matplotlib.pyplot as plt\n",
    "import numpy as np\n",
    "from ipywidgets import interact\n",
    "from ipywidgets import widgets, FloatSlider\n",
    "from utils import riemann_tools\n",
    "from exact_solvers import traffic_LWR"
   ]
  },
  {
>>>>>>> 2ab7417c
   "cell_type": "markdown",
   "metadata": {},
   "source": [
    "In this chapter we investigate a conservation law that models the flow of traffic.  This model is sometimes referred to as the Lighthill-Whitham-Richards (or LWR) traffic model (see <cite data-cite=\"lighthill1955kinematic\"><a href=\"riemann.html#lighthill1955kinematic\">(Lighthill, 1955)<a></cite> and <cite data-cite=\"richards1956shock\"><a href=\"riemann.html#richards1956shock\">(Richards, 1956)<a></cite>).  This model and the corresponding Riemann problem are discussed in many places; the discussion here is most closely related to that in Chapter 11 of <cite data-cite=\"fvmhp\"><a href=\"riemann.html#fvmhp\">(LeVeque, 2002)<a></cite>."
   ]
  },
  {
   "cell_type": "markdown",
   "metadata": {},
   "source": [
    "## The LWR model\n",
    "Recall the continuity equation:\n",
    "\n",
    "$$\\rho_t + (u\\rho)_x = 0.$$\n",
    "\n",
    "Now we will think of $\\rho$ as the density of cars on a road, traveling with velocity $u$.  Note that we're not keeping track of the individual cars, but just of the average number of cars per unit length of road.  Thus $\\rho=0$ represents an empty stretch of road, and we can choose the units so that $\\rho=1$ represents bumper-to-bumper traffic.\n",
    "\n",
    "We'll also choose units so that the speed limit is $u_\\text{max}=1$, and assume that drivers never go faster than this (yeah, right!)  If we assume that drivers always travel at a single uniform velocity, we obtain once again the advection equation.  But we all know that's not accurate in practice -- cars go faster in light traffic and slower when there is congestion.  The simplest way to incorporate this effect is to make the velocity a linearly decreasing function of the density:\n",
    "\n",
    "$$u(\\rho) = 1 - \\rho.$$\n",
    "\n",
    "Notice that $u$ goes to zero as $\\rho$ approaches the maximum density of 1, while $u$ goes to the maximum value of 1 as traffic density goes to zero.  Obviously, both $\\rho$ and $u$ should always stay in the interval $[0,1]$."
   ]
  },
  {
   "cell_type": "markdown",
   "metadata": {},
   "source": [
    "![Velocity as a function of density in the LWR traffic model.](./figures/LWR-Velocity.png)"
   ]
  },
  {
   "cell_type": "markdown",
   "metadata": {},
   "source": [
    "Combining the two equations above, our conservation law says\n",
    "\n",
    "$$\\rho_t + (\\rho (1-\\rho))_x = 0.$$\n",
    "\n",
    "The function $\\rho(1-\\rho)$ is the flux, or the rate of flow of cars.  Notice how the flux is zero when there are no cars and also when the road is completely full.  The maximum flow of traffic actually occurs when the road is half full, as the plot below shows."
   ]
  },
  {
   "cell_type": "code",
   "execution_count": null,
   "metadata": {},
<<<<<<< HEAD
   "outputs": [],
   "source": [
    "%matplotlib inline\n",
    "import matplotlib as mpl\n",
    "mpl.rcParams['font.size'] = 12\n",
    "import matplotlib.pyplot as plt\n",
    "import numpy as np\n",
    "from ipywidgets import widgets\n",
    "from utils import riemann_tools\n",
    "from exact_solvers import traffic_LWR"
   ]
  },
  {
   "cell_type": "code",
   "execution_count": null,
   "metadata": {},
   "outputs": [],
   "source": [
    "from ipywidgets import interact                   # for interactive widgets\n",
    "#from utils.snapshot_widgets import interact      # for static figure that can be viewed online"
   ]
  },
  {
   "cell_type": "code",
   "execution_count": null,
   "metadata": {},
=======
>>>>>>> 2ab7417c
   "outputs": [],
   "source": [
    "rho = np.linspace(0,1)\n",
    "f = rho*(1.-rho)\n",
    "plt.plot(rho,f,linewidth=2)\n",
    "plt.xlabel(r'$\\rho$'); plt.ylabel(r'flux $f(\\rho) = \\rho(1-\\rho)$');\n",
    "plt.ylim(0,0.3); plt.xlim(0,1); plt.grid(linestyle='--');"
   ]
  },
  {
   "cell_type": "markdown",
   "metadata": {},
   "source": [
    "This equation is fundamentally different from the advection equation because the flux is **nonlinear**.  This fact will have dramatic consequences for both the behavior of solutions and our numerical methods.  But we can superficially make this equation look like the advection equation by using the chain rule to write\n",
    "\n",
    "$$f(\\rho)_x = f'(\\rho) \\rho_x = (1-2\\rho)\\rho_x.$$\n",
    "\n",
    "Then we have\n",
    "\n",
    "$$\\rho_t + (1-2\\rho)\\rho_x = 0.$$\n",
    "\n",
    "This is like the advection equation, but with a velocity $1-2\\rho$ that depends on the density of cars.  The value $f'(\\rho)=1-2\\rho$ is referred to as the *characteristic speed*.  This characteristic speed is not the speed at which cars move (notice that it can even be negative, whereas cars only drive to the right in our model)  Rather, it is the speed at which *information* is transmitted along the road."
   ]
  },
  {
   "cell_type": "markdown",
   "metadata": {},
   "source": [
    "## Example: Traffic jam\n",
    "\n",
    "What does our model predict when traffic approaches a totally congested ($\\rho=1$) area?  This might be due to construction, an accident or a red light somewhere to the right; upstream of the obstruction, cars will be bumper-to-bumper, so we set $\\rho=1$ for $x>0$ (supposing that traffic has backed up to that point).  For $x<0$ we'll assume a lower density $\\rho_l<1$.  This is another example of a Riemann problem: two constant states separated by a discontinuity.  We have\n",
    "\n",
    "$$\n",
    "\\rho(x,t=0) = \\begin{cases} \\rho_l & x<0 \\\\\n",
    "                            1 & x>0. \\end{cases}\n",
    "$$\n",
    "\n",
    "What will happen as time goes forward?  Intuitively, we expect traffic to continue backing up to the left, so the region with $\\rho=1$ will extend further and further to the left.  This corresponds to the discontinuity (or shock wave) moving to the left.  How quickly will it move?  The example below shows the solution (on the left) and individual vehicle trajectories in the $x-t$ plane (on the right)."
   ]
  },
  {
   "cell_type": "code",
   "execution_count": null,
   "metadata": {},
   "outputs": [],
   "source": [
    "def jam(rho_l=0.4,t=0.1):\n",
    "    shock_speed = -rho_l\n",
    "    shock_location = t*shock_speed\n",
    "    fig, axes = plt.subplots(1,2,figsize=figsize)\n",
    "    \n",
    "    axes[0].plot([-1,shock_location],[rho_l,rho_l],'k',lw=2)\n",
    "    axes[0].plot([shock_location,shock_location],[rho_l,1.],'k',lw=2)\n",
    "    axes[0].plot([shock_location,1.],[1.,1.],'k',lw=2)\n",
    "    axes[0].set_xlabel('$x$'); axes[0].set_ylabel(r'$\\rho$'); \n",
    "    axes[0].set_xlim(-0.2,0.2); axes[0].set_ylim(0,1.1)\n",
    "    traffic_LWR.plot_car_trajectories(rho_l,1.,axes[1]); \n",
    "    axes[1].set_ylim(0,1); axes[0].set_title(r'$t= $'+str(t))\n",
    "    plt.xlabel('$x$'); plt.ylabel(r'$t$');\n",
    "    plt.show()\n",
    "    \n",
    "interact(jam,\n",
<<<<<<< HEAD
    "         rho_l=widgets.FloatSlider(min=0.,max=0.9,value=0.2,description=r'$\\rho_l$'),\n",
    "         t=widgets.FloatSlider(min=0.,max=1.,step=0.1,value=0.5));"
=======
    "         rho_l=FloatSlider(min=0.,max=0.9,value=0.2,description=r'$\\rho_l$'),\n",
    "         t=FloatSlider(min=0.,max=1.,value=0.2));"
>>>>>>> 2ab7417c
   ]
  },
  {
   "cell_type": "markdown",
   "metadata": {},
   "source": [
    "## Speed of a shock wave: the Rankine-Hugoniot conditions\n",
    "\n",
    "In the plot above, you see a shock wave (i.e., a discontinuity) that moves to the left as more and more cars pile up behind the traffic jam.  How quickly does this discontinuity move to the left?\n",
    "\n",
    "We can figure it out by putting an imaginary line at the location of the shock.  Let $\\rho_l$ be the density of cars just to the left of the line, and let $\\rho_r$ be the density of cars just to the right.  Imagine for a moment that the line is stationary.  Then the rate of cars reaching the line from the left is $f(\\rho_l)$ and the rate of cars departing from the line to the right is $f(\\rho_r)$.  If the line really were stationary, we would need to have $f(\\rho_l)-f(\\rho_r)=0$ to avoid cars accumulating at the line.\n",
    "\n",
    "![Rate of cars entering and emerging from the shock.  If the shock is stationary, these will be unequal.](./figures/shock_diagram_traffic_a.png)\n",
    "\n",
    "However, the shock is not stationary, so the line is moving.  Let $s$ be the speed of the shock.  Then as the line moves to the left, some cars that were to the left are now to the right of the line.  The rate of cars removed from the left is $s \\rho_l$ and the rate of cars added on the right is $s \\rho_r$.  So in order to avoid an accumulation of cars at the shock, these two effects need to be balanced:\n",
    "\n",
    "$$f(\\rho_l) - f(\\rho_r) = s(\\rho_l - \\rho_r).$$\n",
    "\n",
    "This condition is known as the **Rankine-Hugoniot condition**, and it holds for any shock wave in the solution of any hyperbolic system!\n",
    "\n",
    "![The shock moves at just the necessary rate so that the same number of cars arrive from the left and emerge to the right.](./figures/shock_diagram_traffic_b.png)"
   ]
  },
  {
   "cell_type": "markdown",
   "metadata": {},
   "source": [
    "Returning to our traffic jam scenario, we set $\\rho_r=1$.  Then we find that\n",
    "\n",
    "$$s = \\frac{f(\\rho_l)-f(\\rho_r)}{\\rho_l-\\rho_r} = \\frac{f(\\rho_l)}{\\rho_l-1} =  -\\rho_l.$$\n",
    "\n",
    "This makes sense: the traffic jam propagates back along the road, and it does so more quickly if there is a greater density of approaching cars."
   ]
  },
  {
   "cell_type": "markdown",
   "metadata": {},
   "source": [
    "## Example: green light\n",
    "\n",
    "What about when a traffic light turns green?  At $t=0$, when the light changes, there will be a discontinuity with\n",
    "traffic backed up behind the light but little or no traffic after the light.  With the light at $x=0$, this takes the form of another Riemann problem:\n",
    "\n",
    "$$\n",
    "\\rho(x,t=0) = \\begin{cases} 1 & x<0 \\\\\n",
    "                            \\rho_r & x>0. \\end{cases}\n",
    "$$\n",
    "\n",
    "In this case we don't expect the same discontinuity to propagate.  Physically, the reason is clear: after the light turns green, the cars in front accelerate and spread out; then the cars behind them accelerate, and so forth.  This kind of expansion wave is referred to as a *rarefaction wave* because the drivers experience a decrease in density (a rarefaction) as they pass through this wave.   Initially, the solution is discontinuous, but after time zero it becomes continuous."
   ]
  },
  {
   "cell_type": "markdown",
   "metadata": {},
   "source": [
    "## Similarity solutions\n",
    "The exact form of the solution at a green light can be determined by assuming that the solution $\\rho(x,t)$ depends only on $x/t$.  A solution with this property is referred to as a *similarity solution*, because it is remains the same if we rescale both $x$ and $t$ by the same factor.  The solution of any Riemann problem is, in fact, a similarity solution.  Writing $\\rho(x,t) = \\tilde{\\rho}(x/t)$ we have (with $\\xi = x/t$):\n",
    "\n",
    "\\begin{align*}\n",
    "    \\rho_t & = -\\frac{x}{t^2}\\tilde{\\rho}'(\\xi) & \\rho_x & = \\frac{1}{t}\\tilde{\\rho}'(\\xi) f'(\\tilde{\\rho}(\\xi)).\n",
    "\\end{align*}\n",
    "Thus\n",
    "\\begin{align}\n",
    "    \\rho_t + f(\\rho)_x = -\\frac{x}{t^2}\\tilde{\\rho}'(\\xi) + \\frac{1}{t}\\tilde{\\rho}'(\\xi) f'(\\tilde{\\rho}(\\xi)) = 0.\n",
    "\\end{align}\n",
    "\n",
    "This can be solved to find\n",
    "\\begin{align}\n",
    "    f'(\\tilde{\\rho}(\\xi)) & = \\frac{x}{t}\n",
    "\\end{align}\n",
    "or, since $f'(\\tilde{\\rho}) = 1-2\\tilde{\\rho}$,\n",
    "\\begin{align}\n",
    "    \\tilde{\\rho}(\\xi) & = \\frac{1}{2}\\left(1 - \\frac{x}{t}\\right).\n",
    "\\end{align}\n",
    "We know that the solution far enough to the left is just $\\rho_l=1$, and far enough to the right it is $\\rho_r$.  The formula above gives the solution in the region between these constant states.  For instance, if $\\rho_r=0$ (i.e., the road beyond the light is empty at time zero), then\n",
    "\n",
    "\\begin{align}\n",
    "\\rho(x,t) & = \\begin{cases}\n",
    "                1 & x/t \\le -1 \\\\\n",
    "                \\frac{1}{2}\\left(1 - \\frac{x}{t}\\right) & -1 < x/t < 1 \\\\\n",
    "                0 & 1 \\le x/t.\n",
    "            \\end{cases}\n",
    "\\end{align}"
   ]
  },
  {
   "cell_type": "markdown",
   "metadata": {},
   "source": [
    "The plot below shows the solution density and vehicle trajectories for a green light at $x=0$."
   ]
  },
  {
   "cell_type": "code",
   "execution_count": null,
   "metadata": {},
   "outputs": [],
   "source": [
    "def green_light(rho_r=0.,t=0.1):\n",
    "    rho_l = 1.\n",
    "    left_edge = -t\n",
    "    right_edge = -t*(2*rho_r - 1)\n",
    "    fig, axes = plt.subplots(1,2,figsize=figsize)\n",
    "    axes[0].plot([-1,left_edge],[rho_l,rho_l],'k',lw=2)\n",
    "    axes[0].plot([left_edge,right_edge],[rho_l,rho_r],'k',lw=2)\n",
    "    axes[0].plot([right_edge,1.],[rho_r,rho_r],'k',lw=2)\n",
    "    axes[0].set_xlabel('$x$'); axes[0].set_ylabel(r'$\\rho$');\n",
    "    axes[0].set_xlim(-1,1);  axes[0].set_ylim(-0.1,1.1)\n",
    "    plt.xlabel('$x$'); plt.ylabel(r'$t$');\n",
    "   \n",
    "    traffic_LWR.plot_car_trajectories(1.,rho_r,axes[1],t=t,xmax=1.); \n",
    "    axes[1].set_ylim(0,1)\n",
    "    plt.show()    \n",
    "\n",
    "interact(green_light,\n",
<<<<<<< HEAD
    "         rho_r=widgets.FloatSlider(min=0.,max=0.9,value=0.,description=r'$\\rho_r$'),\n",
    "         t=widgets.FloatSlider(min=0.,max=1.,step=0.1,value=0.5));"
=======
    "         rho_r=FloatSlider(min=0.,max=0.9,value=0.,description=r'$\\rho_r$'),\n",
    "         t=FloatSlider(min=0.,max=1.));"
>>>>>>> 2ab7417c
   ]
  },
  {
   "cell_type": "markdown",
   "metadata": {},
   "source": [
    "How can we determine whether an initial discontinuity will lead to a shock or a rarefaction?\n",
    "- Shocks appear in regions where characteristics overlap:\n",
    "\n",
    "![Shocks appear in regions where characteristics overlap.](./figures/entropy_condition_shock.png)\n",
    "\n",
    "- Rarefactions appear in regions where characteristics are spreading out:\n",
    "\n",
    "![Rarefactions appear in regions where characteristics are spreading out.](./figures/entropy_condition_rarefaction.png)\n",
    "\n",
    "More precisely, if the value to the left of a shock is $\\rho_l$ and the value to the right is $\\rho_r$, then it must be that $f'(\\rho_l)>f'(\\rho_r)$.  In fact the shock speed must lie between these characteristic speeds:\n",
    "\n",
    "$$f'(\\rho_l) > s > f'(\\rho_r).$$\n",
    "\n",
    "We say that the characteristics *impinge* on the shock.  This is known as the *entropy condition*, because in fluid dynamics such a shock obeys the 2nd law of thermodynamics.\n",
    "\n",
    "On the other hand, if $f'(\\rho_l)< f'(\\rho_r)$, then a rarefaction wave results."
   ]
  },
  {
   "cell_type": "markdown",
   "metadata": {},
   "source": [
    "## Interactive Riemann solution\n",
    "\n",
    "The code in the next cell solves the Riemann problem for any inputs $(\\rho_l,\\rho_r)$.  It returns a function `reval(xi)` that gives the value of the Riemann solution along any characteristic $\\xi=x/t$."
   ]
  },
  {
   "cell_type": "code",
   "execution_count": null,
<<<<<<< HEAD
   "metadata": {},
=======
   "metadata": {
    "collapsed": false
   },
>>>>>>> 2ab7417c
   "outputs": [],
   "source": [
    "def riemann_traffic_exact(rho_l,rho_r):\n",
    "    r\"\"\"Exact solution to the Riemann problem for the LWR traffic model.\"\"\"\n",
    "    f = lambda rho: rho*(1-rho)\n",
    "    if rho_r > rho_l: # Shock wave\n",
    "        shock_speed = (f(rho_l)-f(rho_r))/(rho_l-rho_r)\n",
    "        def reval(xi):\n",
    "            if xi < shock_speed:\n",
    "                return rho_l\n",
    "            else:\n",
    "                return rho_r\n",
    "    else: # Rarefaction wave\n",
    "        c_l  = 1-2*rho_l\n",
    "        c_r = 1-2*rho_r\n",
    "\n",
    "        def reval(xi):\n",
    "            if xi < c_l:\n",
    "                return rho_l\n",
    "            elif xi > c_r:\n",
    "                return rho_r\n",
    "            else:\n",
    "                return (1.-xi)/2.      \n",
    "    return reval"
   ]
  },
  {
   "cell_type": "markdown",
   "metadata": {},
   "source": [
    "The cell below generates a plot that shows the Riemann solution, along with characteristics and vehicle trajectories, for any inputs $(\\rho_l,\\rho_r)$."
   ]
  },
  {
   "cell_type": "code",
   "execution_count": null,
   "metadata": {},
   "outputs": [],
   "source": [
    "def c(rho, xi):\n",
    "    \"Characteristic speed.\"\n",
    "    return 1.-2*rho\n",
    "\n",
    "def plot_riemann_traffic(rho_l,rho_r,t):\n",
    "    states, speeds, reval, wave_types = \\\n",
    "            traffic_LWR.riemann_traffic_exact(rho_l,rho_r)\n",
    "    ax = riemann_tools.plot_riemann(states,speeds,reval,\n",
    "                                    wave_types,t=t,\n",
    "                                    t_pointer=0,extra_axes=True,\n",
    "                                    variable_names=['Density']);\n",
    "    riemann_tools.plot_characteristics(reval,c,axes=ax[0])\n",
    "    traffic_LWR.plot_car_trajectories(rho_l,rho_r,ax[2],t=t,xmax=1.);\n",
    "    ax[1].set_ylim(-0.05,1.05); ax[2].set_ylim(0,1)\n",
    "    plt.show()    \n",
    "\n",
    "interact(plot_riemann_traffic,\n",
    "         rho_l=FloatSlider(min=0.,max=1.,value=0.5,description=r'$\\rho_l$'),\n",
    "         rho_r=FloatSlider(min=0.,max=1.,description=r'$\\rho_r$'),\n",
    "         t=FloatSlider(min=0.,max=1.,value=0.1));"
   ]
  },
  {
   "cell_type": "markdown",
   "metadata": {},
   "source": [
    "## Other resources\n",
    "Many other traffic flow models exist.  Some of them are *continuum models*, like the one presented here, that model traffic density and velocity as an aggregate.  Others are *particle* or *agent* models, that simulate individual vehicles.  You can see simulations of the latter kind at http://www.traffic-simulation.de/routing.html.  Shock waves and rarefaction waves naturally appear in such agent-based models too."
   ]
  }
 ],
 "metadata": {
  "kernelspec": {
   "display_name": "Python 2",
   "language": "python",
   "name": "python2"
  },
  "language_info": {
   "codemirror_mode": {
    "name": "ipython",
    "version": 2
   },
   "file_extension": ".py",
   "mimetype": "text/x-python",
   "name": "python",
   "nbconvert_exporter": "python",
   "pygments_lexer": "ipython2",
   "version": "2.7.12"
  }
 },
 "nbformat": 4,
 "nbformat_minor": 2
}<|MERGE_RESOLUTION|>--- conflicted
+++ resolved
@@ -1,8 +1,6 @@
 {
  "cells": [
   {
-<<<<<<< HEAD
-=======
    "cell_type": "markdown",
    "metadata": {},
    "source": [
@@ -13,7 +11,6 @@
    "cell_type": "code",
    "execution_count": null,
    "metadata": {
-    "collapsed": false,
     "tags": [
      "hide"
     ]
@@ -35,7 +32,6 @@
    ]
   },
   {
->>>>>>> 2ab7417c
    "cell_type": "markdown",
    "metadata": {},
    "source": [
@@ -82,35 +78,6 @@
    "cell_type": "code",
    "execution_count": null,
    "metadata": {},
-<<<<<<< HEAD
-   "outputs": [],
-   "source": [
-    "%matplotlib inline\n",
-    "import matplotlib as mpl\n",
-    "mpl.rcParams['font.size'] = 12\n",
-    "import matplotlib.pyplot as plt\n",
-    "import numpy as np\n",
-    "from ipywidgets import widgets\n",
-    "from utils import riemann_tools\n",
-    "from exact_solvers import traffic_LWR"
-   ]
-  },
-  {
-   "cell_type": "code",
-   "execution_count": null,
-   "metadata": {},
-   "outputs": [],
-   "source": [
-    "from ipywidgets import interact                   # for interactive widgets\n",
-    "#from utils.snapshot_widgets import interact      # for static figure that can be viewed online"
-   ]
-  },
-  {
-   "cell_type": "code",
-   "execution_count": null,
-   "metadata": {},
-=======
->>>>>>> 2ab7417c
    "outputs": [],
    "source": [
     "rho = np.linspace(0,1)\n",
@@ -173,13 +140,8 @@
     "    plt.show()\n",
     "    \n",
     "interact(jam,\n",
-<<<<<<< HEAD
-    "         rho_l=widgets.FloatSlider(min=0.,max=0.9,value=0.2,description=r'$\\rho_l$'),\n",
-    "         t=widgets.FloatSlider(min=0.,max=1.,step=0.1,value=0.5));"
-=======
     "         rho_l=FloatSlider(min=0.,max=0.9,value=0.2,description=r'$\\rho_l$'),\n",
     "         t=FloatSlider(min=0.,max=1.,value=0.2));"
->>>>>>> 2ab7417c
    ]
   },
   {
@@ -295,13 +257,8 @@
     "    plt.show()    \n",
     "\n",
     "interact(green_light,\n",
-<<<<<<< HEAD
-    "         rho_r=widgets.FloatSlider(min=0.,max=0.9,value=0.,description=r'$\\rho_r$'),\n",
-    "         t=widgets.FloatSlider(min=0.,max=1.,step=0.1,value=0.5));"
-=======
     "         rho_r=FloatSlider(min=0.,max=0.9,value=0.,description=r'$\\rho_r$'),\n",
     "         t=FloatSlider(min=0.,max=1.));"
->>>>>>> 2ab7417c
    ]
   },
   {
@@ -336,15 +293,20 @@
    ]
   },
   {
-   "cell_type": "code",
-   "execution_count": null,
-<<<<<<< HEAD
-   "metadata": {},
-=======
+   "cell_type": "markdown",
+   "metadata": {},
+   "source": [
+    "## Interactive Riemann solution\n",
+    "\n",
+    "The cell below generates a plot that shows the Riemann solution for any inputs $(\\rho_l,\\rho_r)$."
+   ]
+  },
+  {
+   "cell_type": "code",
+   "execution_count": null,
    "metadata": {
-    "collapsed": false
+    "collapsed": true
    },
->>>>>>> 2ab7417c
    "outputs": [],
    "source": [
     "def riemann_traffic_exact(rho_l,rho_r):\n",
@@ -431,7 +393,7 @@
    "name": "python",
    "nbconvert_exporter": "python",
    "pygments_lexer": "ipython2",
-   "version": "2.7.12"
+   "version": "2.7.13"
   }
  },
  "nbformat": 4,
