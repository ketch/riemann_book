"""
This version of riemann_tools.py was adapted from the
version in clawpack/riemann/src from Clawpack V5.3.1 to
add some new features and improve the plots.

This may be modified further as the notebooks in this
directory are improved and expanded.  Eventually a
stable version of this should be moved back to
clawpack/riemann/src in a future release.

Several of the main functions require the following sequence of arguments:

    (states, speeds, riemann_eval, wave_types)

These are usually obtained from an exact or approximate Riemann solver.

    states: a list of the constant states in the Riemann solution.
            For a system of m equations, each entry in states has length m.

    speeds: the speeds of the waves in the Riemann solution.  This is a list,
            going from left to right in x.  If the corresponding wave is
            a shock or contact wave, the entry in speeds is a single number.
            If the corresponding wave is a rarefaction, the entry in speeds
            is a pair (s1, s2), where s1 and s2 are the speeds of the
            characteristics bounding the rarefaction fan.

    riemann_eval: a function that gives the pointwise solution of the
                  Riemann problem.  It takes a single argument, xi = x/t.

    wave_types: a list of the types of the waves appearing in the Riemann
                solution, going from left to right.  The allowed values
                are 'shock', 'contact', and 'raref'.
"""

from __future__ import absolute_import
from __future__ import print_function
import sympy
import numpy as np
import matplotlib.pyplot as plt
import matplotlib
from six.moves import range
import copy

try:
    from JSAnimation import IPython_display
except:
    try:
        from clawpack.visclaw.JSAnimation import IPython_display
    except:
        print("*** Warning: JSAnimation not found")
from IPython.display import display


sympy.init_printing(use_latex='mathjax')

def convert_to_list(x):
    if isinstance(x, (list, tuple)):
        return x
    else:
        return [x]

def riemann_solution(solver,q_l,q_r,aux_l=None,aux_r=None,t=0.2,problem_data=None,
                     verbose=False,stationary_wave=False,fwave=False):
    r"""
    Compute the (approximate) solution of the Riemann problem with states (q_l, q_r)
    based on the (approximate) Riemann solver `solver`.  The solver should be
    a pointwise solver provided as a Python function.

    **Example**::

        # Call solver
        >>> from clawpack import riemann
        >>> gamma = 1.4
        >>> problem_data = { 'gamma' : gamma, 'gamma1' : gamma - 1 }
        >>> solver = riemann.euler_1D_py.euler_hll_1D
        >>> q_l = (3., -0.5, 2.); q_r = (1., 0., 1.)
        >>> states, speeds, reval = riemann_solution(solver, q_l, q_r, problem_data=problem_data)

        # Check output
        >>> q_m = np.array([1.686068, 0.053321, 1.202282])
        >>> assert np.allclose(q_m, states[:,1])

    """
    if not isinstance(q_l, np.ndarray):
        q_l = np.array(q_l)   # in case q_l, q_r specified as scalars
        q_r = np.array(q_r)

    num_eqn = len(q_l)

    if aux_l is None:
        aux_l = np.zeros(num_eqn)
        num_aux = num_eqn
        aux_r = np.zeros(num_eqn)
    else:
        num_aux = len(aux_l)

    wave, s, amdq, apdq = solver(q_l.reshape((num_eqn,1)),q_r.reshape((num_eqn,1)),
                                 aux_l.reshape((num_aux,1)),aux_r.reshape((num_aux,1)),problem_data)

    num_waves = wave.shape[1]

    if fwave:
        for i in range(num_waves):
            # This will break for zero wave speed
            wave[:,i,:] = wave[:,i,:]/s[i,:]

    if stationary_wave:

        # Allow for unidentified jumps at x=0
        lstates = [q_l]
        for i in range(num_waves):
            if s[i,0] < 0:
                lstates.append(lstates[-1]+np.squeeze(wave[:,i,:]))
            else: break
        rstates = [q_r]
        for j in range(num_waves-1,i-1,-1):
            rstates.insert(0,rstates[0]-np.squeeze(wave[:,j,:]))
        states = np.array(lstates+rstates).T
        s=np.insert(s,i,0)
        jump = rstates[0]-lstates[-1]
        jump = jump.reshape((1,num_eqn,1))
        wave=np.insert(wave,i,jump,axis=1)
        num_waves += 1
    else:
        wave0 = wave[:,:,0]
        num_waves = wave.shape[1]
        qlwave = np.vstack((q_l,wave0.T)).T
        # Sum to the waves to get the states:
        states = np.cumsum(qlwave,1)
        if not np.allclose(states[:,-1],q_r):
            print("""Warning: Computed right state does not match input.
                   You may need to set stationary_wave=True.""")

    num_states = num_waves + 1

    if verbose:
        print('States in Riemann solution:')
        states_sym = sympy.Matrix(states)
        display([states_sym[:,k] for k in range(num_states)])

        print('Waves (jumps between states):')
        wave_sym = sympy.Matrix(wave[:,:,0])
        display([wave_sym[:,k] for k in range(num_waves)])

        print("Speeds: ")
        s_sym = sympy.Matrix(s)
        display(s_sym.T)

        print("Fluctuations amdq, apdq: ")
        amdq_sym = sympy.Matrix(amdq).T
        apdq_sym = sympy.Matrix(apdq).T
        display([amdq_sym, apdq_sym])

    def riemann_eval(xi):
        "Return Riemann solution as function of xi = x/t."
        qout = np.zeros((num_eqn,len(xi)))
        intervals = [(xi>=s[i])*(xi<=s[i+1]) for i in range(len(s)-1)]
        intervals.insert(0, xi<s[0])
        intervals.append(xi>=s[-1])
        for m in range(num_eqn):
            qout[m,:] = np.piecewise(xi, intervals, states[m,:])

        return qout

    return states, s, riemann_eval


def plot_phase(states, i_h=0, i_v=1, ax=None, label_h=None, label_v=None):
    """
    Plot 2d phase space plot.
    If num_eqns > 2, can specify which component of q to put on horizontal
    and vertical axes via i_h and i_v.
    """

    if label_h is None:
        label_h = 'q[%s]' % i_h
    if label_v is None:
        label_v = 'q[%s]' % i_v

    q0 = states[i_h,:]
    q1 = states[i_v,:]

    if ax is None:
        fig, ax = plt.subplots()
    ax.plot(q0,q1,'o-k')
    ax.set_title('States in phase space')
    ax.axis('equal')
    dq0 = q0.max() - q0.min()
    dq1 = q1.max() - q1.min()
    ax.text(q0[0] + 0.05*dq0,q1[0] + 0.05*dq1,'q_left')
    ax.text(q0[-1] + 0.05*dq0,q1[-1] + 0.05*dq1,'q_right')
    ax.axis([q0.min()-0.1*dq0, q0.max()+0.1*dq0, q1.min()-0.1*dq1, q1.max()+0.1*dq1])
    ax.set_xlabel(label_h)
    ax.set_ylabel(label_v)

def plot_phase_3d(states):
    """
    3d phase space plot
    """
    from mpl_toolkits.mplot3d import Axes3D
    fig = plt.figure()
    ax = fig.gca(projection='3d')
    ax.plot(states[0,:],states[1,:],states[2,:],'ko-')
    ax.set_xlabel('q[0]')
    ax.set_ylabel('q[1]')
    ax.set_zlabel('q[2]')
    ax.set_title('phase space')
    ax.text(states[0,0]+0.05,states[1,0],states[2,0],'q_left')
    ax.text(states[0,-1]+0.05,states[1,-1],states[2,-1],'q_right')

def plot_waves(states, s, riemann_eval, wave_types, t=0.1, ax=None,
               color='multi', t_pointer=False):
    """
    Plot the characteristics belonging to waves (shocks, rarefactions,
    and contact discontinuities) for a Riemann problem, in the x-t plane.
    Shocks and rarefactions are plotted as a single characteristic;
    for rarefactions, a fan of 5 characteristics is plotted.

    Required inputs:
        states: a list of the constant states, from left to q_right
        s: a list of the wave speeds
        riemann_eval: a function that returns the solution value as
                a function of x/t
        wave_types: a list of the wave types ('shock', 'contact', or 'raref')

    Optional inputs:
        t: the time at which to plot the solution
        ax: a matplotlib axes on which to plot.  By default, a new plot is created.
        color: a matplotlib color string (e.g. 'k' for black).  If provided,
                all characteristics will be this color.  Useful for comparing
                different approximate solutions.
        t_pointer: if True, plot a horizontal dashed line and a text label,
                corresponding to the time.
    """


    num_eqn,num_states = states.shape

    if wave_types is None:
        wave_types = ['contact']*len(s)

    colors = {}
    if color == 'multi':
        colors['shock'] = 'r'
        colors['raref'] = 'b'
        colors['contact'] = 'k'
    else:
        colors['shock'] = color
        colors['raref'] = color
        colors['contact'] = color

    if ax is None:
        fig, ax = plt.subplots()

    tmax = 1.0
    xmax = 0.
    for i in range(len(s)):
        if wave_types[i] in ['shock','contact']:
            x1 = tmax * s[i]
            ax.plot([0,x1],[0,tmax],color=colors[wave_types[i]])
            xmax = max(xmax,abs(x1))
        else:  # plot rarefaction fan
            speeds = np.linspace(s[i][0],s[i][1],5)
            for ss in speeds:
                x1 = tmax * ss
                ax.plot([0,x1],[0,tmax],color=colors['raref'],lw=0.6)
                xmax = max(xmax,abs(x1))

    ax.set_xlim(-xmax,xmax)
    ax.plot([-xmax,xmax],[t,t],'--k',linewidth=0.5)
    if t_pointer:
        ax.text(-1.8*xmax,t,'t = %4.2f -->' % t)
    ax.set_title('Waves in x-t plane')
    ax.set_ylim(0,tmax)


def plot_riemann(states, s, riemann_eval, wave_types=None, t=0.1, ax=None,
                 color='multi', layout='horizontal', variable_names=None,
                 t_pointer=False, extra_axes=False, fill=(),
                 derived_variables=None):
    """
    Take an array of states and speeds s and plot the solution at time t.
    For rarefaction waves, the corresponding entry in s should be a tuple of two values,
    which are the wave speeds that bound the rarefaction fan.

    Plots in the x-t plane and also produces a separate plot of each component
    of q, versus x.

    Optional arguments:

        derived_variables: A function that takes the conserved variables
                           and returns the ones to plot.  The number of
                           plotted variables need not be the same as the
                           number of conserved variables.

        layout: 'horizontal' or 'vertical'
        variable_names: used to label the plots of q
        extra_axes: if True, add an extra axis for plotting one more thing
        fill: a list of integers; if i is in fill, then q[i] uses a
                fill_between plot.
    """
    num_vars, num_states = states.shape
<<<<<<< HEAD
    pstates = states.copy() # Make a copy to avoid modifying states
=======
    pstates = states.copy()
>>>>>>> 8c9daa76
    if derived_variables:
        num_vars = len(derived_variables(states[:,0]))
        for i in range(num_states):
            pstates[:,i] = derived_variables(states[:,i])
<<<<<<< HEAD
=======
    if ax is not None:
        assert len(ax) == num_vars + 1 + extra_axes
>>>>>>> 8c9daa76

    if wave_types is None:
        wave_types = ['contact']*len(s)

    if variable_names is None:
        if num_vars == 1:
            variable_names = ['q']
        else:
            variable_names = ['$q_%s$' % i for i in range(1,num_vars+1)]

    if ax is None: # Set up a new plot and axes
        num_axes = num_vars+1
        if extra_axes: num_axes += 1
        if layout == 'horizontal':
            # Plots side by side
            if num_axes == 4:
                fig_width = 2.5*num_axes
            else:
                fig_width = 3*num_axes
            fig, ax = plt.subplots(1,num_axes,figsize=(fig_width,3))
            plt.subplots_adjust(wspace=0.5)
        elif layout == 'vertical':
            # Plots on top of each other, with shared x-axis
            fig_width = 9
            fig_height = 3*(num_axes-1)
            fig, ax = plt.subplots(num_axes,1,figsize=(fig_width,fig_height),sharex=True)
            plt.subplots_adjust(hspace=0)
            ax[-1].set_xlabel('x')
            ax[0].set_ylabel('t')
            ax[0].set_title('t = %6.3f' % t)
    else:
        assert len(ax) == num_vars + 1 + extra_axes

    # Make plot boundaries grey
    for axis in ax:
        for child in axis.get_children():
            if isinstance(child, matplotlib.spines.Spine):
                child.set_color('#dddddd')

<<<<<<< HEAD
    # Plot wave characteristics in x-t plane
    plot_waves(pstates, s, riemann_eval, wave_types, t=t, ax=ax[0], color=color,
               t_pointer=t_pointer)
=======
    # Plot waves in x-t plane
    plot_waves(pstates, s, riemann_eval, wave_types, t=t, ax=ax[0], color=color, t_pointer=t_pointer)
>>>>>>> 8c9daa76
    xmax = ax[0].get_xlim()[1]

    # Plot conserved quantities as function of x for fixed t
    # Use xi values in [-10,10] unless the wave speeds are so large
    # that we need a larger range
    xi_range = np.linspace(min(-10, 2*np.min(s[0])), max(10, 2*np.max(s[-1])))
    q_sample = riemann_eval(xi_range)
    if derived_variables:
        q_sample = derived_variables(q_sample)

    for i in range(num_vars):
        # Set axis bounds to comfortably fit the values that will be plotted
        ax[i+1].set_xlim((-1,1))
        qmax = max(np.nanmax(q_sample[i][:]), np.nanmax(pstates[i,:]))
        qmin = min(np.nanmin(q_sample[i][:]), np.nanmin(pstates[i,:]))
        qdiff = qmax - qmin
        ax[i+1].set_xlim(-xmax, xmax)
        ax[i+1].set_ylim((qmin-0.1*qdiff, qmax+0.1*qdiff))

        if layout == 'horizontal':
            ax[i+1].set_title(variable_names[i]+' at t = %6.3f' % t)
        elif layout == 'vertical':
            ax[i+1].set_ylabel(variable_names[i])

    x = np.linspace(-xmax, xmax, 1000)
    if t>0:
        # Make sure we have a value of x between each pair of waves
        # This is important e.g. for nearly-pressureless gas,
        # in order to catch small regions
        wavespeeds = []
        for speed in s:
            wavespeeds += convert_to_list(speed)

        wavespeeds = np.array(wavespeeds)
        xm = 0.5*(wavespeeds[1:]+wavespeeds[:-1])*t
        iloc = np.searchsorted(x,xm)
        x = np.insert(x, iloc, xm)

    # Avoid dividing by zero
    q = riemann_eval(x/(t+1e-10))
    if derived_variables:
        q = derived_variables(q)

    for i in range(num_vars):
        if color == 'multi':
            ax[i+1].plot(x,q[i][:],'-k',lw=2)
        else:
            ax[i+1].plot(x,q[i][:],'-',color=color,lw=2)
        if i in fill:
            ax[i+1].fill_between(x,q[i][:],color='b')
            ax[i+1].set_ybound(lower=0)

    return ax


def make_plot_function(states_list, speeds_list, riemann_eval_list,
                       wave_types_list=None, names=None, layout='horizontal',
                       variable_names=None, colors=('multi', 'green', 'orange'),
                       plot_chars=None, derived_variables=None, aux=None, contact_index=None):
    """
    Utility function to create a plot_function that takes a single argument t,
    or (if plot_chars is specified) an argument t and an integer argument indicating
    which characteristic family to plot.
    This function can then be used with ipywidgets.interact.

    Most of the arguments are explained in the docstring for plot_riemann.

    Optional arguments:
        plot_chars: If provided, ordinary characteristics are included in the x-t plot.
                    The value of this argument should be a list of functions c(q,x) that give
                    the characteristic speeds of the wave families (in order).
        aux: auxiliary variables to be passed to plot_characteristics
        contact_index: see docstring for plot_characteristics
    """
    if type(states_list) is not list:
        states_list = [states_list]
        speeds_list = [speeds_list]
        riemann_eval_list = [riemann_eval_list]
        if wave_types_list is not None:
            wave_types_list = [wave_types_list]

    if wave_types_list is None:
        wave_types_list= [['contact']*len(speeds_list[0])]*len(speeds_list)

    num_eqn = states_list[0].shape[0]

    num_axes = num_eqn + 1

    def plot_function(t, which_char=None):
        if layout == 'horizontal':
            fig_width = 3*num_axes
            fig, ax = plt.subplots(1,num_axes,figsize=(fig_width, 3))
        elif layout == 'vertical':
            fig_width = 9
            fig_height = 3*(num_axes-1)
            fig, ax = plt.subplots(num_axes,1,figsize=(fig_width, fig_height),sharex=True)
            plt.subplots_adjust(hspace=0)
            ax[-1].set_xlabel('x')
            ax[0].set_ylabel('t')

        for i in range(len(states_list)):
            states = states_list[i]
            speeds = speeds_list[i]
            riemann_eval = riemann_eval_list[i]
            wave_types = wave_types_list[i]

            plot_riemann(states, speeds, riemann_eval, wave_types, t, ax,
                         colors[i], layout=layout,
                         variable_names=variable_names, t_pointer=False,
                         derived_variables=derived_variables)

            if names is not None:
                # We could use fig.legend here if we had the line plot handles
                ax[1].legend(names,loc='best')

            if which_char:
                plot_characteristics(riemann_eval, plot_chars[which_char-1],
                                     aux=aux, axes=ax[0], speeds=speeds,
                                     contact_index=contact_index)

        plt.show()
        return None

    if plot_chars:
        return plot_function
    else:
        def real_plot_function(t):
            plot_function(t,None)

        return real_plot_function

def JSAnimate_plot_riemann(states, speeds, riemann_eval, wave_types=None, times=None, **kwargs):
    from matplotlib import animation
    fig, axes = plt.subplots(1,3,figsize=(12,4))

    def fplot(frame_number):
        for axis in axes:
            axis.cla()
        t = frame_number/10.
        plot_riemann(states,speeds,riemann_eval,t=t,ax=axes)
        return axes,

    return animation.FuncAnimation(fig, fplot, frames=10, interval=200)

def compute_riemann_trajectories(states, s, riemann_eval, wave_types=None,
                                 i_vel=1, num_left=10, num_right=10,
                                 rho_left=None, rho_right=None, xmax=None):
    """
    Take an array of speeds s and compute particle trajectories.

    Only useful for systems where one component is velocity.
    i_vel should be the component of velocity in this case.

    rho_left and rho_right indicate densities of the left and
    right states.  Characteristics will be spaced inversely
    proportional to the densities, if they are provided.

    Uses numerical integration based on the explicit midpoint method.
    """
    tmax = 1.0
    if xmax is None:
        xmax = 0.
        for i in range(len(s)):
            if wave_types[i] in ['shock','contact']:
                x1 = tmax * s[i]
                xmax = max(xmax,abs(x1))
            else:  # rarefaction fan
                speeds = np.linspace(s[i][0],s[i][1],5)
                for ss in speeds:
                    x1 = tmax * ss
                    xmax = max(xmax,abs(x1))


    # define spacing of initial x-values based on density if available;
    # otherwise use equal spacing
    if rho_left is None:
        xx_left = np.linspace(-xmax,0,num_left)
    else:
        #xx_left = np.arange(-xmax, 0, xmax*0.02/(rho_left + 1e-8))
        xx_1 = list(-np.arange(0, xmax, xmax*0.02/(rho_left + 1e-8)))
        xx_1.reverse()
        xx_left = np.array(xx_1)

    if rho_right is None:
        xx_right = np.linspace(0,xmax,num_right)
    else:
        xx_right = np.arange(0, xmax, xmax*0.02/(rho_right + 1e-8))
        xx_right = xx_right[1:]  # omit repeated 0

    xx = np.hstack((xx_left, xx_right))
    x_traj = [xx]

    nsteps = 200.
    dt = 1./nsteps
    t_traj = np.linspace(0,1,nsteps+1)
    q_old = riemann_eval(xx/1e-15)
    for n in range(1,len(t_traj)):
        q_new = riemann_eval(xx/t_traj[n])
        v_mid = 0.5*(q_old[i_vel,:] + q_new[i_vel,:])
        xx = xx + dt*v_mid
        x_traj.append(xx)
        q_old = copy.copy(q_new)

    x_traj = np.array(x_traj)
    return x_traj, t_traj, xmax


def plot_riemann_trajectories(x_traj, t_traj, s, wave_types=None, color='b',
                              xmax=None, ax=None,t=None):
    """
    Take an array of speeds s and plot the solution in the x-t plane,
    along with particle trajectories.

    Only useful for systems where one component is velocity.
    """

    colors = {'shock': 'r', 'raref': 'b', 'contact': 'k'}
    if wave_types is None:
        wave_types = ['contact']*len(s)

    if ax is None:
        fig, ax = plt.subplots()

    # auto scale the x axis?
    xmax_auto = (xmax is None)

    tmax = 1.0
    if xmax_auto:
        xmax = 0.
    for i in range(len(s)):
        if wave_types[i] in ['shock','contact']:
            x1 = tmax * s[i]
            ax.plot([0,x1],[0,tmax],color=colors[wave_types[i]])
            if xmax_auto:
                xmax = max(xmax,abs(x1))
        else:  # plot rarefaction fan
            speeds = np.linspace(s[i][0],s[i][1],5)
            for ss in speeds:
                x1 = tmax * ss
                ax.plot([0,x1],[0,tmax],color=colors['raref'],lw=0.5)
                if xmax_auto:
                    xmax = max(xmax,abs(x1))

    ax.set_xlim(-xmax,xmax)

    for j in range(x_traj.shape[1]):
        plt.plot(x_traj[:,j],t_traj,'k')

    if t is not None:
        ax.plot([-xmax,xmax],[t,t],'--k',linewidth=0.8)

    ax.set_title('Waves and particle trajectories in x-t plane')

def plot_characteristics(reval, char_speed, aux=None, axes=None,
                         extra_lines=None, speeds=None, contact_index=None):
    """
    Plot characteristics in x-t plane by integration.

    char_speed: Function char_speed(q,xi) that gives the characteristic speed.
    aux: (aux_l, aux_r)
    axes: matplotlib axes on which to plot
    extra_lines: tuple of pairs of pairs; each entry specifies the endpoints of a line
                    along which to start more characteristics.  This can be useful
                    for variable-coefficient systems.
    contact_index:   contact discontinuity index.  If aux is provided, then aux[0]
                     is used for x<0 and aux[1] is used for x>0.  However,
                     in some systems, the aux values change across some
                     non-stationary contact wave.  In that case, contact_index
                     should be the index of that wave.
    """
    if axes:
        xmin, xmax, tmin, tmax = axes.axis()
    else:
        xmin, xmax, tmin, tmax = (-1., 1., 0., 0.5)

    dx = xmax-xmin
    x = np.linspace(xmin-dx, xmax+dx, 60)
    t = np.linspace(tmin,tmax,500)
    chars = np.zeros((len(x),len(t)))  # x-t coordinates of characteristics, one curve per row
    chars[:,0] = x
    dt = t[1]-t[0]
    c = np.zeros(len(x))
    if contact_index is None:
        contact_speed = 0
    else:
        contact_speed = speeds[contact_index]
    for i in range(1,len(t)):
        xi = chars[:,i-1]/max(t[i-1],dt)
        q = np.array(reval(xi))
        for j in range(len(x)):
            if aux:
                c[j] = char_speed(q[:,j],xi[j],(xi[j]<=contact_speed)*aux[0]+(xi[j]>contact_speed)*aux[1])
            else:
                c[j] = char_speed(q[:,j],xi[j])
        chars[:,i] = chars[:,i-1] + dt*c  # Euler's method

    for j in range(len(x)):
        axes.plot(chars[j,:],t,'-k',linewidth=0.2,zorder=0)

    if extra_lines:
        for endpoints in extra_lines:
            begin, end = endpoints
            x = np.linspace(begin[0], end[0], 10)
            tstart = np.linspace(begin[1], end[1], 10)
            for epsilon in (-1.e-3, 1.e-3):
                for xx, tt in zip(x+epsilon,tstart):
                    t = np.linspace(tt,tmax,200)
                    dt = t[1]-t[0]
                    char = np.zeros(len(t))
                    char[0] = xx
                    for i in range(1,len(t)):
                        xi = char[i-1]/max(t[i-1],dt)
                        q = np.array(reval(np.array([xi])))
                        if aux:
                            c = char_speed(q,xi,(xi<=0)*aux[0]+(xi>0)*aux[1])
                        else:
                            c = char_speed(q,xi)
                        char[i] = char[i-1] + dt*c
                    axes.plot(char,t,'-k',linewidth=0.2,zorder=0)

    axes.axis((xmin, xmax, tmin, tmax))


if __name__ == '__main__':
    import doctest
    doctest.testmod()<|MERGE_RESOLUTION|>--- conflicted
+++ resolved
@@ -300,20 +300,14 @@
                 fill_between plot.
     """
     num_vars, num_states = states.shape
-<<<<<<< HEAD
-    pstates = states.copy() # Make a copy to avoid modifying states
-=======
     pstates = states.copy()
->>>>>>> 8c9daa76
     if derived_variables:
         num_vars = len(derived_variables(states[:,0]))
         for i in range(num_states):
             pstates[:,i] = derived_variables(states[:,i])
-<<<<<<< HEAD
-=======
+
     if ax is not None:
         assert len(ax) == num_vars + 1 + extra_axes
->>>>>>> 8c9daa76
 
     if wave_types is None:
         wave_types = ['contact']*len(s)
@@ -353,14 +347,10 @@
             if isinstance(child, matplotlib.spines.Spine):
                 child.set_color('#dddddd')
 
-<<<<<<< HEAD
     # Plot wave characteristics in x-t plane
     plot_waves(pstates, s, riemann_eval, wave_types, t=t, ax=ax[0], color=color,
                t_pointer=t_pointer)
-=======
-    # Plot waves in x-t plane
-    plot_waves(pstates, s, riemann_eval, wave_types, t=t, ax=ax[0], color=color, t_pointer=t_pointer)
->>>>>>> 8c9daa76
+
     xmax = ax[0].get_xlim()[1]
 
     # Plot conserved quantities as function of x for fixed t
