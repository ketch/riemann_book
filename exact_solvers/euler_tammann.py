import numpy as np
from scipy.optimize import fsolve

conserved_variables = ('Density', 'Momentum', 'Energy')
primitive_variables = ('Density', 'Velocity', 'Pressure')


def primitive_to_conservative(rho, u, p, gamma, pinf):
    mom = rho*u
    E   = (p - gamma * pinf)/(gamma-1.) + 0.5*rho*u**2
    return rho, mom, E


def conservative_to_primitive(rho, mom, E, gamma, pinf):
    u = mom/rho
    p = (gamma-1.)*(E - 0.5*rho*u**2) - gamma*pinf
    return rho, u, p


def exact_riemann_solution(ql, qr, gamma, pinf, varin = 'primitive', varout = 'primitive'):

    # Get intial data
    gammal, gammar = gamma
    pinfl, pinfr = pinf
    if varin == 'conservative':
        rhol, ul, pl = conservative_to_primitive(*ql, gamma = gammal, pinf = pinfl)
        rhor, ur, pr = conservative_to_primitive(*qr, gamma = gammar, pinf = pinfr)
<<<<<<< HEAD
    else: 
=======
    else:
>>>>>>> e58b8f1c
        rhol, ul, pl = ql
        rhor, ur, pr = qr

    # Bar pressure (convenient change of variable)
    pbl = pl + pinfl
    pbr = pr + pinfr

    # Useful parameters
    gl1 = gammal - 1.0
    gr1 = gammar - 1.0
    bl = (gammal + 1.0)/(gammal - 1.0)
    br = (gammar + 1.0)/(gammar - 1.0)
    betal = pbl/bl
    betar = pbr/br
<<<<<<< HEAD
    alphal = 2.0/((gammal + 1.0)*rhol)
    alphar = 2.0/((gammar + 1.0)*rhor)
    
=======
    al = 2.0/((gammal + 1.0)*rhol)
    ar = 2.0/((gammar + 1.0)*rhor)
>>>>>>> e58b8f1c
    # Calculate velocities (sound speed)
    cl =  np.sqrt(gammal*(pl + pinfl)/rhol)
    cr =  np.sqrt(gammar*(pr + pinfr)/rhor)

    # Functions to calculate integral curves (rarefactions) and hugoniot locii (shocks)
    integral_curve_1 = lambda p : ul + 2*cl/gl1*(1 - ((p + pinfl)/pbl)**(gl1/(2.0*gammal)))
    integral_curve_3 = lambda p : ur - 2*cr/gr1*(1 - ((p + pinfr)/pbr)**(gr1/(2.0*gammar)))
<<<<<<< HEAD
    hugoniot_locus_1 = lambda p : ul - (p - pl)*np.sqrt(alphal/(p + pinfl + betal))
    hugoniot_locus_3 = lambda p : ur + (p - pr)*np.sqrt(alphar/(p + pinfr + betar))
    
=======
    hugoniot_locus_1 = lambda p : ul - (p - pl)*np.sqrt(al/(p + pinfl + betal))
    hugoniot_locus_3 = lambda p : ur + (p - pr)*np.sqrt(ar/(p + pinfr + betar))

>>>>>>> e58b8f1c
    # Check whether the 1-wave is a shock or rarefaction
    def phi_l(p):
        global wave1
        if p >= pl:  # 1-Shock
            wave1 = 'shock'
            return hugoniot_locus_1(p)
        else:  # 1-Rarefaction
            wave1 = 'raref'
            return integral_curve_1(p)

    # Check whether the 3-wave is a shock or rarefaction
    def phi_r(p):
        global wave3
        if p >= pr:
            wave3 = 'shock'
            return hugoniot_locus_3(p)
        else:
            wave3 = 'raref'
            return integral_curve_3(p)

    phi = lambda p : phi_l(p) - phi_r(p)

    # Use fsolve to find p_star such that Phi(p_star)=0
    p0 = (pl + pr)/2.0  # initial guess is the average of initial pressures
    p_star, info, ier, msg = fsolve(phi, p0, full_output=True, xtol=1.e-14)
    # For strong rarefactions, sometimes fsolve needs help
    if ier != 1:
        p_star, info, ier, msg = fsolve(phi, p0, full_output=True, factor=0.1, xtol=1.e-10)
        # This should not happen:
        if ier != 1:
            print('Warning: fsolve did not converge.')
            print(msg)

    # Calculate middle states ustar and rho_star in terms of p_star
    pbsl = p_star + pinfl
    pbsr = p_star + pinfr
    u_star = 0.5*(phi_l(p_star) + phi_r(p_star))
    if wave1 == 'shock':
        rhol_star = rhol*(pbsl/pbl + 1.0/bl)/(pbsl/(pbl*bl) + 1.0)
    elif wave1 == 'raref':
        rhol_star = rhol*(pbsl/pbl)**(1.0/gammal)
    if wave3 == 'shock':
        rhor_star = rhor*(pbsr/pbr + 1.0/br)/(pbsr/(pbr*br) + 1.0)
    elif wave3 == 'raref':
        rhor_star = rhor*(pbsr/pbr)**(1.0/gammar)
<<<<<<< HEAD
     
    # Arrange final states for output and name of variables
=======

    # Arrange final states for output
    # Output correct name of variables
>>>>>>> e58b8f1c
    if varout == 'conservative':
        outvars = conserved_variables
        ql      = primitive_to_conservative(rhol, ul, pl, gammal, pinfl)
        ql_star = primitive_to_conservative(rhol_star, u_star, p_star, gammal, pinfl)
        qr_star = primitive_to_conservative(rhor_star, u_star, p_star, gammar, pinfr)
        qr      = primitive_to_conservative(rhor, ur, pr, gammar, pinfr)
    else:
        outvars = primitive_variables
        ql      = [rhol, ul, pl]
        ql_star = [rhol_star, u_star, p_star]
        qr_star = [rhor_star, u_star, p_star]
        qr      = [rhor, ur, pr]
    states = np.column_stack([ql,ql_star,qr_star,qr])

    # Calculate wave speeds for output and rho_star states
    ws = np.zeros(5)
    cl_star = np.sqrt(gammal*(pbsl)/rhol_star)
    cr_star = np.sqrt(gammar*(pbsr)/rhor_star)
    ws[2] = u_star  # Contact discontinuity
    if wave1 == 'shock':
        ws[0] = ul - np.sqrt((pbsl + betal)/alphal)/rhol
        ws[1] = ws[0]
    elif wave1 == 'raref':
        ws[0] = ul - cl
        ws[1] = u_star - cl_star
    if wave3 == 'shock':
        ws[3] = ur + np.sqrt((pbsr + betar)/alphar)/rhor
        ws[4] = ws[3]
    elif wave3 == 'raref':
        ws[3] = u_star + cr_star
        ws[4] = ur + cr

    #speeds = [(ws[0],ws[1]),ws[2],(ws[3],ws[4])]
    speeds = [[], ws[2], []]
    wave_types = [wave1, 'contact', wave3]
    if wave_types[0] is 'shock':
        speeds[0] = ws[0]
    else:
        speeds[0] = (ws[0],ws[1])
    if wave_types[2] is 'shock':
        speeds[2] = ws[3]
    else:
        speeds[2] = (ws[3],ws[4])

    # Functions to find solution inside rarefaction fans
    def raref1(xi):
        u1 = (ul*gl1 + 2*(xi +  cl))/(gammal + 1.)
        rho1 = rhol*(abs(u1 - xi)/cl)**(2.0/gl1)
        p1 = pbl*(abs(u1 - xi)/cl)**(2.0*gammal/gl1) - pinfl
        return rho1, u1, p1

    def raref3(xi):
        u3 = (ur*gr1 + 2*(xi -  cr))/(gammar + 1.)
        rho3 = rhor*(abs(xi - u3)/cr)**(2.0/gr1)
        p3 = pbr*(abs(xi - u3)/cr)**(2.0*gammar/gr1) - pinfr
        return rho3, u3, p3

    #Returns the Riemann solution in primitive variables for any value of xi = x/t.
    def reval(xi):
        rar1 = raref1(xi)
        rar3 = raref3(xi)
        rho_out =  (xi<=ws[0]                  )*rhol       \
                 + (xi>ws[0])*(xi<=ws[1])*rar1[0]    \
                 + (xi>ws[1])*(xi<=speeds[1]   )*rhol_star  \
                 + (xi>speeds[1]   )*(xi<=ws[3])*rhor_star  \
                 + (xi>ws[3])*(xi<=ws[4])*rar3[0]    \
                 + (xi>ws[4]                   )*rhor

        u_out   =  (xi<=ws[0]                  )*ul      \
                 + (xi>ws[0])*(xi<=ws[1])*rar1[1] \
                 + (xi>ws[1])*(xi<=speeds[1]   )*u_star  \
                 + (xi>speeds[1]   )*(xi<=ws[3])*u_star  \
                 + (xi>ws[3])*(xi<=ws[4])*rar3[1] \
                 + (xi>ws[4]                   )*ur

        p_out   =  (xi<=ws[0]                  )*pl      \
                 + (xi>ws[0])*(xi<=ws[1])*rar1[2] \
                 + (xi>ws[1])*(xi<=speeds[1]   )*p_star  \
                 + (xi>speeds[1]   )*(xi<=ws[3])*p_star  \
                 + (xi>ws[3])*(xi<=ws[4])*rar3[2] \
                 + (xi>ws[4]                   )*pr
        gamma   =  (xi<=0                             )*gammal  \
                 + (xi>0                              )*gammar
        pinf    =  (xi<=0                             )*pinfl  \
                 + (xi>0                              )*pinfr 
        if varout == 'conservative':
            return primitive_to_conservative(rho_out,u_out,p_out,gamma,pinf)
        else:
            return rho_out,u_out,p_out

    return states, speeds, reval, wave_types, outvars<|MERGE_RESOLUTION|>--- conflicted
+++ resolved
@@ -25,11 +25,7 @@
     if varin == 'conservative':
         rhol, ul, pl = conservative_to_primitive(*ql, gamma = gammal, pinf = pinfl)
         rhor, ur, pr = conservative_to_primitive(*qr, gamma = gammar, pinf = pinfr)
-<<<<<<< HEAD
-    else: 
-=======
     else:
->>>>>>> e58b8f1c
         rhol, ul, pl = ql
         rhor, ur, pr = qr
 
@@ -44,14 +40,8 @@
     br = (gammar + 1.0)/(gammar - 1.0)
     betal = pbl/bl
     betar = pbr/br
-<<<<<<< HEAD
-    alphal = 2.0/((gammal + 1.0)*rhol)
-    alphar = 2.0/((gammar + 1.0)*rhor)
-    
-=======
     al = 2.0/((gammal + 1.0)*rhol)
     ar = 2.0/((gammar + 1.0)*rhor)
->>>>>>> e58b8f1c
     # Calculate velocities (sound speed)
     cl =  np.sqrt(gammal*(pl + pinfl)/rhol)
     cr =  np.sqrt(gammar*(pr + pinfr)/rhor)
@@ -59,15 +49,9 @@
     # Functions to calculate integral curves (rarefactions) and hugoniot locii (shocks)
     integral_curve_1 = lambda p : ul + 2*cl/gl1*(1 - ((p + pinfl)/pbl)**(gl1/(2.0*gammal)))
     integral_curve_3 = lambda p : ur - 2*cr/gr1*(1 - ((p + pinfr)/pbr)**(gr1/(2.0*gammar)))
-<<<<<<< HEAD
-    hugoniot_locus_1 = lambda p : ul - (p - pl)*np.sqrt(alphal/(p + pinfl + betal))
-    hugoniot_locus_3 = lambda p : ur + (p - pr)*np.sqrt(alphar/(p + pinfr + betar))
-    
-=======
     hugoniot_locus_1 = lambda p : ul - (p - pl)*np.sqrt(al/(p + pinfl + betal))
     hugoniot_locus_3 = lambda p : ur + (p - pr)*np.sqrt(ar/(p + pinfr + betar))
 
->>>>>>> e58b8f1c
     # Check whether the 1-wave is a shock or rarefaction
     def phi_l(p):
         global wave1
@@ -113,14 +97,9 @@
         rhor_star = rhor*(pbsr/pbr + 1.0/br)/(pbsr/(pbr*br) + 1.0)
     elif wave3 == 'raref':
         rhor_star = rhor*(pbsr/pbr)**(1.0/gammar)
-<<<<<<< HEAD
-     
-    # Arrange final states for output and name of variables
-=======
 
     # Arrange final states for output
     # Output correct name of variables
->>>>>>> e58b8f1c
     if varout == 'conservative':
         outvars = conserved_variables
         ql      = primitive_to_conservative(rhol, ul, pl, gammal, pinfl)
@@ -137,6 +116,10 @@
 
     # Calculate wave speeds for output and rho_star states
     ws = np.zeros(5)
+    betal = (pl + pinfl)*(gammal - 1.0)/(gammal + 1.0)
+    betar = (pr + pinfr)*(gammar - 1.0)/(gammar + 1.0)
+    alphal = 2.0/(rhol*(gammal + 1.0))
+    alphar = 2.0/(rhor*(gammar + 1.0))
     cl_star = np.sqrt(gammal*(pbsl)/rhol_star)
     cr_star = np.sqrt(gammar*(pbsr)/rhor_star)
     ws[2] = u_star  # Contact discontinuity
