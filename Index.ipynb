--- conflicted
+++ resolved
@@ -20,14 +20,9 @@
     "  1. [Advection](Advection.ipynb)\n",
     "  2. [Acoustics](Acoustics.ipynb)\n",
     "  3. [Traffic flow](Traffic_flow.ipynb)\n",
-<<<<<<< HEAD
     "  4. [Burgers' equation](Burgers.ipynb)\n",
-    "  5. [Shallow water waves](Shallow_water.ipynb)\n",
-=======
-    "  4. [Burgers' equation](Burgers_equation.ipynb)\n",
     "  5. [Nonconvex_scalar](Nonconvex_scalar.ipynb)\n",
     "  6. [Shallow water waves](Shallow_water.ipynb)\n",
->>>>>>> 19d7ed19
     "  7. [Shallow water with a tracer](Shallow_tracer.ipynb)*[Needs work!]*\n",
     "  8. [Euler equations of compressible gas dynamics](Euler_equations.ipynb)\n",
     "  \n",
@@ -84,11 +79,7 @@
    "name": "python",
    "nbconvert_exporter": "python",
    "pygments_lexer": "ipython3",
-<<<<<<< HEAD
-   "version": "3.5.5"
-=======
    "version": "3.6.5"
->>>>>>> 19d7ed19
   },
   "toc": {
    "nav_menu": {},
