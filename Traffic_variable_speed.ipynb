--- conflicted
+++ resolved
@@ -11,6 +11,7 @@
    "cell_type": "code",
    "execution_count": null,
    "metadata": {
+    "collapsed": false,
     "tags": [
      "hide"
     ]
@@ -72,33 +73,9 @@
   {
    "cell_type": "code",
    "execution_count": null,
-   "metadata": {
-    "collapsed": false
-   },
-   "outputs": [],
-   "source": [
-<<<<<<< HEAD
-    "%matplotlib inline\n",
-    "import matplotlib as mpl\n",
-    "mpl.rcParams['font.size'] = 15\n",
-    "import matplotlib.pyplot as plt\n",
-    "import numpy as np\n",
-    "from ipywidgets import widgets\n",
-    "from ipywidgets import interact\n",
-    "from utils import riemann_tools\n",
-    "from exact_solvers import traffic_variable_speed"
-   ]
-  },
-  {
-   "cell_type": "code",
-   "execution_count": null,
-   "metadata": {
-    "collapsed": false
-   },
-   "outputs": [],
-   "source": [
-=======
->>>>>>> 547bfd8e
+   "metadata": {},
+   "outputs": [],
+   "source": [
     "rho = np.linspace(0,1)\n",
     "f_l = rho*(1-rho); f_r = 2*rho*(1-rho)\n",
     "plt.plot(rho,f_l,'-c',rho,f_r,'-g'); plt.xlim(0,1); plt.ylim(0,0.6);\n",
@@ -259,9 +236,7 @@
   {
    "cell_type": "code",
    "execution_count": null,
-   "metadata": {
-    "collapsed": false
-   },
+   "metadata": {},
    "outputs": [],
    "source": [
     "def c(rho, xi, v):\n",
@@ -644,9 +619,7 @@
   {
    "cell_type": "code",
    "execution_count": null,
-   "metadata": {
-    "collapsed": false
-   },
+   "metadata": {},
    "outputs": [],
    "source": [
     "from clawpack import pyclaw\n",
@@ -656,9 +629,7 @@
   {
    "cell_type": "code",
    "execution_count": null,
-   "metadata": {
-    "collapsed": false
-   },
+   "metadata": {},
    "outputs": [],
    "source": [
     "def test_solver(rho_l, rho_r, v_l, v_r, riemann_solver):\n",
@@ -782,7 +753,7 @@
    "name": "python",
    "nbconvert_exporter": "python",
    "pygments_lexer": "ipython2",
-   "version": "2.7.13"
+   "version": "2.7.12"
   }
  },
  "nbformat": 4,
