--- conflicted
+++ resolved
@@ -293,24 +293,15 @@
    "cell_type": "code",
    "execution_count": null,
    "metadata": {
-<<<<<<< HEAD
-    "collapsed": false
-=======
     "tags": [
      "hide"
     ]
->>>>>>> 547bfd8e
    },
    "outputs": [],
    "source": [
     "%matplotlib inline\n",
-<<<<<<< HEAD
-    "from ipywidgets import widgets\n",
-    "from ipywidgets import interact\n",
-=======
     "from ipywidgets import interact\n",
     "from ipywidgets import widgets\n",
->>>>>>> 547bfd8e
     "import matplotlib.pyplot as plt\n",
     "from exact_solvers import euler_tammann, interactive_pplanes\n",
     "from utils import riemann_tools"
@@ -319,13 +310,7 @@
   {
    "cell_type": "code",
    "execution_count": null,
-<<<<<<< HEAD
-   "metadata": {
-    "collapsed": false
-   },
-=======
-   "metadata": {},
->>>>>>> 547bfd8e
+   "metadata": {},
    "outputs": [],
    "source": [
     "# Initial states [density, velocity, pressure]\n",
@@ -350,11 +335,23 @@
    "cell_type": "code",
    "execution_count": null,
    "metadata": {
-<<<<<<< HEAD
-    "collapsed": false
-=======
-    "collapsed": true
->>>>>>> 547bfd8e
+    "collapsed": false,
+    "nbdime-conflicts": {
+     "local_diff": [
+      {
+       "key": "collapsed",
+       "op": "add",
+       "value": false
+      }
+     ],
+     "remote_diff": [
+      {
+       "key": "collapsed",
+       "op": "add",
+       "value": true
+      }
+     ]
+    }
    },
    "outputs": [],
    "source": [
@@ -389,11 +386,23 @@
    "cell_type": "code",
    "execution_count": null,
    "metadata": {
-<<<<<<< HEAD
-    "collapsed": false
-=======
-    "collapsed": true
->>>>>>> 547bfd8e
+    "collapsed": false,
+    "nbdime-conflicts": {
+     "local_diff": [
+      {
+       "key": "collapsed",
+       "op": "add",
+       "value": false
+      }
+     ],
+     "remote_diff": [
+      {
+       "key": "collapsed",
+       "op": "add",
+       "value": true
+      }
+     ]
+    }
    },
    "outputs": [],
    "source": [
@@ -408,11 +417,23 @@
    "cell_type": "code",
    "execution_count": null,
    "metadata": {
-<<<<<<< HEAD
-    "collapsed": false
-=======
-    "collapsed": true
->>>>>>> 547bfd8e
+    "collapsed": false,
+    "nbdime-conflicts": {
+     "local_diff": [
+      {
+       "key": "collapsed",
+       "op": "add",
+       "value": false
+      }
+     ],
+     "remote_diff": [
+      {
+       "key": "collapsed",
+       "op": "add",
+       "value": true
+      }
+     ]
+    }
    },
    "outputs": [],
    "source": [
@@ -443,11 +464,23 @@
    "cell_type": "code",
    "execution_count": null,
    "metadata": {
-<<<<<<< HEAD
-    "collapsed": false
-=======
-    "collapsed": true
->>>>>>> 547bfd8e
+    "collapsed": false,
+    "nbdime-conflicts": {
+     "local_diff": [
+      {
+       "key": "collapsed",
+       "op": "add",
+       "value": false
+      }
+     ],
+     "remote_diff": [
+      {
+       "key": "collapsed",
+       "op": "add",
+       "value": true
+      }
+     ]
+    }
    },
    "outputs": [],
    "source": [
@@ -471,11 +504,23 @@
    "cell_type": "code",
    "execution_count": null,
    "metadata": {
-<<<<<<< HEAD
-    "collapsed": false
-=======
-    "collapsed": true
->>>>>>> 547bfd8e
+    "collapsed": false,
+    "nbdime-conflicts": {
+     "local_diff": [
+      {
+       "key": "collapsed",
+       "op": "add",
+       "value": false
+      }
+     ],
+     "remote_diff": [
+      {
+       "key": "collapsed",
+       "op": "add",
+       "value": true
+      }
+     ]
+    }
    },
    "outputs": [],
    "source": [
@@ -503,11 +548,23 @@
    "cell_type": "code",
    "execution_count": null,
    "metadata": {
-<<<<<<< HEAD
-    "collapsed": false
-=======
-    "collapsed": true
->>>>>>> 547bfd8e
+    "collapsed": false,
+    "nbdime-conflicts": {
+     "local_diff": [
+      {
+       "key": "collapsed",
+       "op": "add",
+       "value": false
+      }
+     ],
+     "remote_diff": [
+      {
+       "key": "collapsed",
+       "op": "add",
+       "value": true
+      }
+     ]
+    }
    },
    "outputs": [],
    "source": [
@@ -530,8 +587,6 @@
   {
    "cell_type": "markdown",
    "metadata": {},
-<<<<<<< HEAD
-=======
    "source": [
     "### Full solution\n",
     "In order to get the full solution, we still need a couple more quantities. Equations (\\ref{RH-phis}) will yield the contact discontinuity speed $s_2=u_*$ in terms of $p_*$. We can also calculate $F_l$ and $F_r$ from (\\ref{Qk-f}), and we can substitute in (\\ref{RH-speeds}) to obtain the corresponding wave speeds. With this, we now provide the full solution of the Riemann problem. "
@@ -541,10 +596,9 @@
    "cell_type": "code",
    "execution_count": null,
    "metadata": {
-    "collapsed": true
-   },
-   "outputs": [],
->>>>>>> 547bfd8e
+    "collapsed": false
+   },
+   "outputs": [],
    "source": [
     "# %load exact_solvers/euler_tammann.py"
    ]
@@ -553,11 +607,7 @@
    "cell_type": "code",
    "execution_count": null,
    "metadata": {
-<<<<<<< HEAD
     "collapsed": false
-=======
-    "collapsed": true
->>>>>>> 547bfd8e
    },
    "outputs": [],
    "source": [
@@ -572,7 +622,9 @@
   {
    "cell_type": "code",
    "execution_count": null,
-   "metadata": {},
+   "metadata": {
+    "collapsed": false
+   },
    "outputs": [],
    "source": [
     "plot_function = riemann_tools.make_plot_function(ex_states, ex_speeds, reval, wave_types,\n",
@@ -610,7 +662,6 @@
     "\n",
     "interactive_pplanes.euler_interactive_phase_plane(ql,qr,gamma)\n"
    ]
-<<<<<<< HEAD
   },
   {
    "cell_type": "code",
@@ -620,8 +671,6 @@
    },
    "outputs": [],
    "source": []
-=======
->>>>>>> 547bfd8e
   }
  ],
  "metadata": {
@@ -640,7 +689,7 @@
    "name": "python",
    "nbconvert_exporter": "python",
    "pygments_lexer": "ipython2",
-   "version": "2.7.13"
+   "version": "2.7.12"
   }
  },
  "nbformat": 4,
