--- conflicted
+++ resolved
@@ -125,17 +125,6 @@
     "        = \\begin{pmatrix} 0 & 1 & 0 \\\\ -u^2 + g h & 2 u & 0 \\\\ -u\\phi & \\phi & u \\end{pmatrix}.\n",
     "\\end{align}  \n",
     "Its eigenvalues are  \n",
-<<<<<<< HEAD
-    "\\begin{align} \\label{SW:char-speeds}\n",
-    "    \\lambda_1 & = u - \\sqrt{gh}, & \\lambda_\\text{tracer} & = u, & \\lambda_2 & = u + \\sqrt{gh},\n",
-    "\\end{align}  \n",
-    "with corresponding eigenvectors  \n",
-    "\\begin{align} \\label{SW:fjac-evecs}\n",
-    "    r_1 & = \\begin{bmatrix} 1 \\\\ u-\\sqrt{gh} \\\\ \\phi \\end{bmatrix}, &\n",
-    "    r_\\text{tracer} & = \\begin{bmatrix} 0 \\\\ 0 \\\\ 1 \\end{bmatrix}, & \n",
-    "    r_2 & = \\begin{bmatrix} 1 \\\\ u+\\sqrt{gh} \\\\ \\phi \\end{bmatrix}.\n",
-    "\\end{align}  \n",
-=======
     "\\begin{align*}\n",
     "    \\lambda_1 & = u - \\sqrt{gh} & \\lambda_\\text{tracer} & = u & \\lambda_2 & = u + \\sqrt{gh},\n",
     "\\end{align*}  \n",
@@ -145,7 +134,6 @@
     "    r_\\text{tracer} & = \\begin{bmatrix} 0 \\\\ 0 \\\\ 1 \\end{bmatrix} & \n",
     "    r_2 & = \\begin{bmatrix} 1 \\\\ u+\\sqrt{gh} \\\\ \\phi \\end{bmatrix}\n",
     "\\end{align*}  \n",
->>>>>>> 33087e08
     "We see immediately that the tracer wave carries only a jump in the tracer itself.  It may seem puzzling that the third entry of $r_1$ and $r_3$ is nonzero.  Notice that each of these waves carries a jump in $h$; since $\\phi$ is constant across each of these waves, there must be a corresponding jump in $q_3=\\phi h$."
    ]
   },
@@ -186,7 +174,7 @@
    "name": "python",
    "nbconvert_exporter": "python",
    "pygments_lexer": "ipython3",
-   "version": "3.7.4"
+   "version": "3.6.5"
   }
  },
  "nbformat": 4,
