{
 "cells": [
  {
   "cell_type": "markdown",
   "metadata": {},
<<<<<<< HEAD
=======
   "source": [
    "# Nonlinear elasticity"
   ]
  },
  {
   "cell_type": "code",
   "execution_count": null,
   "metadata": {
    "collapsed": true,
    "tags": [
     "hide"
    ]
   },
   "outputs": [],
   "source": [
    "%matplotlib inline\n",
    "%config InlineBackend.figure_format = 'svg'\n",
    "import matplotlib as mpl\n",
    "mpl.rcParams['font.size'] = 8\n",
    "figsize =(8,4)\n",
    "mpl.rcParams['figure.figsize'] = figsize\n",
    "\n",
    "import numpy as np\n",
    "from scipy.optimize import fsolve\n",
    "import matplotlib.pyplot as plt\n",
    "from utils import riemann_tools\n",
    "from ipywidgets import interact\n",
    "from ipywidgets import widgets\n",
    "from clawpack import riemann\n",
    "from exact_solvers import nonlinear_elasticity"
   ]
  },
  {
   "cell_type": "markdown",
   "metadata": {},
>>>>>>> 547bfd8e
   "source": [
    "In this chapter we investigate a nonlinear model of elastic strain in heterogeneous materials.  This system is equivalent to the $p$-system of gas dynamics, although the stress-strain relation we will use here is very different from the pressure-density relation typically used in gas dynamics.  The equations we consider have been investigated numerically in [<cite data-cite=\"leveque2002\"><a href=\"riemann.html#leveque2002\">(LeVeque, 2002)<a></cite>,<cite data-cite=\"leveque2003\"><a href=\"riemann.html#leveque2003\">(LeVeque & Yong, 2003)<a></cite>,<cite data-cite=\"2012_ketchesonleveque_periodic\"><a href=\"riemann.html#2012_ketchesonleveque_periodic\">(Ketcheson & LeVeque, 2012)<a></cite>].\n",
    "\n",
    "The equations are\n",
    "\\begin{align}\n",
    "\\epsilon_t(x,t) - u_x(x,t) & = 0 \\\\\n",
    "(\\rho(x)u(x,t))_t - \\sigma(\\epsilon(x,t),x)_x & = 0.\n",
    "\\end{align}  \n",
    "Here $\\epsilon$ is the strain, $u$ is the velocity, $\\rho$ is the material density, $\\sigma$ is the stress,\n",
    "and ${\\mathcal M}=\\rho u$ is the momentum. \n",
    "The first equation is a kinematic relation, while the second represents Newton's second law.  This is a nonlinear \n",
    "conservation law with spatially varying flux function, in which\n",
    "\n",
    "\\begin{align}\n",
    "q & = \\begin{bmatrix} \\epsilon \\\\ \\rho u \\end{bmatrix}, & f(q,x) & = \\begin{bmatrix} -{\\mathcal M}/\\rho(x) \\\\ -\\sigma(\\epsilon,x) \\end{bmatrix}\n",
    "\\end{align}  \n",
    "If we take a linear stress strain relationship $\\sigma(\\epsilon,x)=K(x)\\epsilon$, then this system is equivalent to the acoustics equations that we have\n",
    "studied previously.  Here we consider instead a quadratic stress response:\n",
    "\n",
    "\\begin{align}\n",
    "\\sigma(\\epsilon,x) = K_1(x) \\epsilon + K_2(x) \\epsilon^2.\n",
    "\\end{align}\n",
    "\n",
    "We assume that the spatially-varying functions $\\rho, K_1, K_2$ are piecewise constant, taking values\n",
    "$(\\rho_l, K_{1l}, K_{2l})$ for $x<0$ and values $(\\rho_r, K_{1r}, K_{2r})$ for $x>0$."
   ]
  },
  {
   "cell_type": "markdown",
   "metadata": {},
   "source": [
    "## Hyperbolic structure\n",
    "The flux jacobian is\n",
    "\\begin{align}\n",
    "f'(q) = \\begin{bmatrix} 0 & -1/\\rho(x) \\\\ -\\sigma_\\epsilon(\\epsilon,x) & 0 \\end{bmatrix},\n",
    "\\end{align}  \n",
    "with eigenvalues (characteristic speeds)\n",
    "\\begin{align}\n",
    "\\lambda^\\pm(x) = \\pm \\sqrt{\\frac{\\sigma_\\epsilon(\\epsilon,x)}{\\rho(x)}} = \\pm c(\\epsilon, x).\n",
    "\\end{align}  \n",
    "Here for the stress-strain relation we have chosen, $\\sigma_\\epsilon = K_1(x) + 2 K_2(x)\\epsilon$.\n",
    "\n",
    "It's also convenient to define the nonlinear impedance $Z(\\epsilon, x) = \\rho(x) c(\\epsilon,x)$.  Then the eigenvectors of the flux Jacobian are\n",
    "\\begin{align}\n",
    "R & = \\begin{bmatrix} 1 & 1 \\\\ Z(\\epsilon,x) & -Z(\\epsilon,x) \\end{bmatrix}.\n",
    "\\end{align}\n",
    "Both characteristic fields are genuinely nonlinear.  Furthermore, since the characteristic speeds each have a definite sign, this system does not admit transonic rarefactions."
   ]
  },
  {
   "cell_type": "markdown",
   "metadata": {},
   "source": [
    "### Structure of the Riemann solution\n",
    "Based on the eigenstructure of the flux jacobian above, the Riemann solution will always include a left-going and a right-going wave, each of which may be a shock or rarefaction.  We will see -- similarly to our analysis in [the chapter on variable-speed-limit traffic](Traffic_variable_speed.ipynb) that the jump in $\\rho$ and $K$ at $x=0$ induces a stationary wave there.  Thus the overall structure of the Riemann solution is:\n",
    "\n",
    "![Structure of the Riemann solution for variable-coefficient nonlinear elasticity](./figures/nonlinear_elasticity_riemann.png)"
   ]
  },
  {
   "cell_type": "markdown",
   "metadata": {},
   "source": [
    "### Hugoniot loci\n",
    "From the Rankine-Hugoniot jump conditions for the system we obtain the 1-Hugoniot locus for a state $(\\epsilon^*_l, u^*_l)$ connected by a 1-shock to a state $(\\epsilon_l, u_l)$:\n",
    "\\begin{align}\n",
    "u^*_l & = u_l - \\left( \\frac{\\left(\\sigma_l(\\epsilon^*_l)-\\sigma_l(\\epsilon_l)\\right)(\\epsilon^*_l-\\epsilon_l)}{\\rho_l}  \\right)^{1/2}\n",
    "\\end{align}\n",
    "Here $\\sigma_l(\\epsilon)$ is shorthand for the stress relation in the left medium.\n",
    "Similarly, a state $(\\epsilon^*_r,u^*_r)$ that is connected by a 2-shock to a state $(\\epsilon_r, u_r)$ must satisfy\n",
    "\\begin{align}\n",
    "u^*_r & = u_r - \\left( \\frac{\\left(\\sigma_r(\\epsilon^*_r)-\\sigma_r(\\epsilon_r)\\right)(\\epsilon^*_r-\\epsilon_r)}{\\rho_r}  \\right)^{1/2}.\n",
    "\\end{align}"
   ]
  },
  {
   "cell_type": "markdown",
   "metadata": {},
   "source": [
    "### Integral curves\n",
    "The integral curves can be found by writing $\\tilde{q}'(\\xi) = r^{1,2}(\\tilde{q}(\\xi))$ and integrating.  This leads to\n",
    "\\begin{align}\n",
    "u^*_l  & = u_l + \\frac{1}{3 K_{2l} \\sqrt{\\rho_l}} \\left( \\sigma_{l,\\epsilon}(\\epsilon^*_l)^{3/2} - \\sigma_{l,\\epsilon}(\\epsilon)^{3/2} \\right) \\label{NE:integral-curve-1} \\\\\n",
    "u^*_r  & = u_r - \\frac{1}{3 K_{2r} \\sqrt{\\rho_r}} \\left( \\sigma_{r,\\epsilon}(\\epsilon^*_r)^{3/2} - \\sigma_{r,\\epsilon}(\\epsilon)^{3/2} \\right)\\label{NE:integral-curve-2}\n",
    "\\end{align}\n",
    "Here $\\sigma_{l,\\epsilon}$ is the derivative of the stress function w.r.t $\\epsilon$ in the left medium."
   ]
  },
  {
   "cell_type": "markdown",
   "metadata": {},
   "source": [
    "### The entropy condition\n",
    "For a 1-shock, we need that $\\lambda^-(\\epsilon_l,x<0) > \\lambda^-(\\epsilon^*_l,x<0$, which is equivalent to $\\epsilon^*_l>\\epsilon_l$.  Similarly, a 2-shock is entropy-satisfying if $\\epsilon^*_r > \\epsilon_r$."
   ]
  },
  {
   "cell_type": "markdown",
   "metadata": {},
   "source": [
    "### Interface conditions\n",
    "Because the flux depends explicitly on $x$, we do not necessarily have continuity of $q$ at $x=0$; i.e. in general $q^*_l \\ne q^*_r$.  Instead, the flux must be continuous: $f(q^*_l)=f(q^*_r)$.  For the present system, this means that the stress and velocity must be continuous, which makes sense from a physical point of view.  If the velocity were not continuous, the material would fracture (or overlap itself).  Continuity of the stress is required by Newton's laws."
   ]
  },
  {
   "cell_type": "markdown",
   "metadata": {},
   "source": [
    "### Structure of rarefaction waves\n",
    "For this system, the structure of a centered rarefaction wave can be determined very simply.  Since the characteristic velocity must be equal to $\\xi = x/t$ at each point along the wave, we have $\\xi = \\pm\\sqrt{\\sigma_\\epsilon/\\rho}$, or\n",
    "\\begin{align}\n",
    "\\xi^2 = \\frac{K_1 + 2K_2\\epsilon}{\\rho}\n",
    "\\end{align}\n",
    "which leads to $\\epsilon = (\\rho\\xi^2 - K_1)/(2K_2)$.  Once the value of $\\epsilon$ is known, $u$ can be determined using the integral curves \\eqref{NE:integral-curve-1} or \\eqref{NE:integral-curve-2}."
   ]
  },
  {
<<<<<<< HEAD
   "cell_type": "code",
   "execution_count": null,
   "metadata": {
    "collapsed": false
   },
   "outputs": [],
   "source": [
    "%matplotlib inline\n",
    "import numpy as np\n",
    "from scipy.optimize import fsolve\n",
    "import matplotlib.pyplot as plt\n",
    "from utils import riemann_tools\n",
    "from ipywidgets import widgets\n",
    "from ipywidgets import interact\n",
    "from clawpack import riemann\n",
    "from exact_solvers import nonlinear_elasticity"
=======
   "cell_type": "markdown",
   "metadata": {},
   "source": [
    "### Solution of the Riemann problem\n",
    "Below we show the solution of the Riemann problem.  *To view the code that computes this exact solution, uncomment and execute the next cell.*"
>>>>>>> 547bfd8e
   ]
  },
  {
   "cell_type": "code",
   "execution_count": null,
   "metadata": {
<<<<<<< HEAD
    "collapsed": false
=======
    "collapsed": true
>>>>>>> 547bfd8e
   },
   "outputs": [],
   "source": [
    "# %load exact_solvers/nonlinear_elasticity.py"
   ]
  },
  {
   "cell_type": "code",
   "execution_count": null,
   "metadata": {
    "collapsed": true
   },
   "outputs": [],
   "source": [
    "def dsigma(eps, K1, K2):\n",
    "    \"Derivative of stress w.r.t. strain.\"\n",
    "    return K1 + 2*K2*eps\n",
    "\n",
    "def lambda1(q, xi, aux):\n",
    "    eps = q[0]\n",
    "    rho, K1, K2 = aux\n",
    "    return -np.sqrt(dsigma(eps, K1, K2)/rho)\n",
    "\n",
    "def lambda2(q, xi, aux):\n",
    "    return -lambda1(q,xi,aux)"
   ]
  },
  {
   "cell_type": "code",
   "execution_count": null,
<<<<<<< HEAD
   "metadata": {
    "collapsed": false
   },
=======
   "metadata": {},
>>>>>>> 547bfd8e
   "outputs": [],
   "source": [
    "def make_plot_function(q_l, q_r, aux_l, aux_r):\n",
    "    states, speeds, reval, wave_types = \\\n",
    "        nonlinear_elasticity.exact_riemann_solution(q_l,q_r,aux_l,aux_r)\n",
    "        \n",
    "    def plot_function(t,which_char):\n",
    "        ax = riemann_tools.plot_riemann(states,speeds,reval,wave_types,\n",
    "                                        t=t,t_pointer=0,\n",
    "                                        extra_axes=True,\n",
    "                                        variable_names=['Strain','Momentum'])\n",
    "        if which_char == 1:\n",
    "            riemann_tools.plot_characteristics(reval,lambda1,(aux_l,aux_r),ax[0])\n",
    "        elif which_char == 2:\n",
    "            riemann_tools.plot_characteristics(reval,lambda2,(aux_l,aux_r),ax[0])\n",
    "        nonlinear_elasticity.phase_plane_plot(q_l, q_r, aux_l, aux_r, ax[3])\n",
    "        plt.show()\n",
    "    return plot_function        \n",
    "        \n",
    "def plot_riemann_nonlinear_elasticity(rho_l,rho_r,v_l,v_r):\n",
    "    plot_function = make_plot_function(rho_l,rho_r,v_l,v_r)\n",
    "    interact(plot_function, t=widgets.FloatSlider(value=0.,min=0,max=1.,step=0.1),\n",
    "             which_char=widgets.Dropdown(options=[None,1,2],\n",
    "                                         description='Show characteristics'));"
   ]
  },
  {
   "cell_type": "code",
   "execution_count": null,
<<<<<<< HEAD
   "metadata": {
    "collapsed": false
   },
=======
   "metadata": {},
>>>>>>> 547bfd8e
   "outputs": [],
   "source": [
    "aux_l = np.array((1., 5., 1.))\n",
    "aux_r = np.array((1., 2., 1.))\n",
    "q_l = np.array([2.1, 0.])\n",
    "q_r = np.array([0.0, 0.])\n",
    "\n",
<<<<<<< HEAD
    "riemann_solution(q_l, q_r, aux_l, aux_r)"
   ]
  },
  {
   "cell_type": "code",
   "execution_count": null,
   "metadata": {
    "collapsed": false
   },
   "outputs": [],
   "source": [
    "nonlinear_elasticity.phase_plane_plot(q_l, q_r, aux_l, aux_r)"
=======
    "plot_riemann_nonlinear_elasticity(q_l, q_r, aux_l, aux_r)"
>>>>>>> 547bfd8e
   ]
  },
  {
   "cell_type": "markdown",
   "metadata": {},
   "source": [
    "## Approximate solution of the Riemann problem using $f$-waves\n",
    "The exact solver above requires a nonlinear iterative rootfinder and is relatively expensive.  A very cheap approximate Riemann solver for this system was developed in <cite data-cite=\"leveque2002\"><a href=\"riemann.html#leveque2002\">(LeVeque, 2002)<a></cite> using the $f$-wave approach.  One simply approximates both nonlinear waves as shocks, with speeds equal to the characteristic speeds of the left and right states:\n",
    "\\begin{align}\n",
    "s^1 & = - \\sqrt{\\frac{\\sigma_{\\epsilon,l}(\\epsilon_l)}{\\rho_l}} \\\\\n",
    "s^2 & = + \\sqrt{\\frac{\\sigma_{\\epsilon,r}(\\epsilon_r)}{\\rho_r}}.\n",
    "\\end{align}\n",
    "Meanwhile, the waves are obtained by decomposing the jump in the flux $f(q_r,x>0) - f(q_l,x<0)$ in terms of the eigenvectors of the flux jacobian."
   ]
  },
  {
   "cell_type": "code",
   "execution_count": null,
<<<<<<< HEAD
   "metadata": {
    "collapsed": false
   },
=======
   "metadata": {},
>>>>>>> 547bfd8e
   "outputs": [],
   "source": [
    "solver = riemann.nonlinear_elasticity_1D_py.nonlinear_elasticity_1D\n",
    "\n",
    "problem_data = {'stress_relation' : 'quadratic'}\n",
    "fwave_states, fwave_speeds, fwave_reval = riemann_tools.riemann_solution(solver,q_l,q_r,aux_l,aux_r,\n",
    "                                                             problem_data=problem_data,verbose=True,\n",
    "                                                             stationary_wave=True,fwave=True)"
   ]
  },
  {
   "cell_type": "code",
   "execution_count": null,
<<<<<<< HEAD
   "metadata": {
    "collapsed": false
   },
=======
   "metadata": {},
>>>>>>> 547bfd8e
   "outputs": [],
   "source": [
    "plot_function = riemann_tools.make_plot_function(fwave_states,fwave_speeds, fwave_reval,\n",
    "                                                 layout='vertical', variable_names=('Strain','Momentum'))\n",
    "interact(plot_function, t=widgets.FloatSlider(value=0.4,min=0,max=.9,step=.1));"
   ]
  },
  {
   "cell_type": "markdown",
   "metadata": {},
   "source": [
    "## Comparison of exact and approximate solutions"
   ]
  },
  {
   "cell_type": "code",
   "execution_count": null,
<<<<<<< HEAD
   "metadata": {
    "collapsed": false
   },
=======
   "metadata": {},
>>>>>>> 547bfd8e
   "outputs": [],
   "source": [
    "ex_states, ex_speeds, ex_reval, wave_types = nonlinear_elasticity.exact_riemann_solution(q_l,q_r,aux_l,aux_r)\n",
    "\n",
    "plot_function = riemann_tools.make_plot_function([ex_states,fwave_states],\n",
    "                                                 [ex_speeds,fwave_speeds],\n",
    "                                                 [ex_reval,fwave_reval],\n",
    "                                                 [wave_types,['contact']*3],\n",
    "                                                 ['Exact','$f$-wave'],\n",
    "                                                 layout='vertical',variable_names=nonlinear_elasticity.conserved_variables)\n",
    "interact(plot_function, t=widgets.FloatSlider(value=0.4,min=0, max=0.9, step=0.1));"
   ]
  },
  {
   "cell_type": "markdown",
   "metadata": {},
   "source": [
    "As we can see, there are significant discretpancies between the approximate solution and the exact one.  But in a full numerical discretization, the left- and right-going waves are averaged over neighboring cells at the next step, and the approximate solver yields an effective result quite close to that of the exact solver."
   ]
  }
 ],
 "metadata": {
  "kernelspec": {
   "display_name": "Python 2",
   "language": "python",
   "name": "python2"
  },
  "language_info": {
   "codemirror_mode": {
    "name": "ipython",
    "version": 2
   },
   "file_extension": ".py",
   "mimetype": "text/x-python",
   "name": "python",
   "nbconvert_exporter": "python",
   "pygments_lexer": "ipython2",
   "version": "2.7.12"
  }
 },
 "nbformat": 4,
 "nbformat_minor": 2
}<|MERGE_RESOLUTION|>--- conflicted
+++ resolved
@@ -3,8 +3,6 @@
   {
    "cell_type": "markdown",
    "metadata": {},
-<<<<<<< HEAD
-=======
    "source": [
     "# Nonlinear elasticity"
    ]
@@ -13,7 +11,7 @@
    "cell_type": "code",
    "execution_count": null,
    "metadata": {
-    "collapsed": true,
+    "collapsed": false,
     "tags": [
      "hide"
     ]
@@ -40,7 +38,6 @@
   {
    "cell_type": "markdown",
    "metadata": {},
->>>>>>> 547bfd8e
    "source": [
     "In this chapter we investigate a nonlinear model of elastic strain in heterogeneous materials.  This system is equivalent to the $p$-system of gas dynamics, although the stress-strain relation we will use here is very different from the pressure-density relation typically used in gas dynamics.  The equations we consider have been investigated numerically in [<cite data-cite=\"leveque2002\"><a href=\"riemann.html#leveque2002\">(LeVeque, 2002)<a></cite>,<cite data-cite=\"leveque2003\"><a href=\"riemann.html#leveque2003\">(LeVeque & Yong, 2003)<a></cite>,<cite data-cite=\"2012_ketchesonleveque_periodic\"><a href=\"riemann.html#2012_ketchesonleveque_periodic\">(Ketcheson & LeVeque, 2012)<a></cite>].\n",
     "\n",
@@ -158,41 +155,18 @@
    ]
   },
   {
-<<<<<<< HEAD
-   "cell_type": "code",
-   "execution_count": null,
-   "metadata": {
-    "collapsed": false
-   },
-   "outputs": [],
-   "source": [
-    "%matplotlib inline\n",
-    "import numpy as np\n",
-    "from scipy.optimize import fsolve\n",
-    "import matplotlib.pyplot as plt\n",
-    "from utils import riemann_tools\n",
-    "from ipywidgets import widgets\n",
-    "from ipywidgets import interact\n",
-    "from clawpack import riemann\n",
-    "from exact_solvers import nonlinear_elasticity"
-=======
    "cell_type": "markdown",
    "metadata": {},
    "source": [
     "### Solution of the Riemann problem\n",
     "Below we show the solution of the Riemann problem.  *To view the code that computes this exact solution, uncomment and execute the next cell.*"
->>>>>>> 547bfd8e
-   ]
-  },
-  {
-   "cell_type": "code",
-   "execution_count": null,
-   "metadata": {
-<<<<<<< HEAD
-    "collapsed": false
-=======
-    "collapsed": true
->>>>>>> 547bfd8e
+   ]
+  },
+  {
+   "cell_type": "code",
+   "execution_count": null,
+   "metadata": {
+    "collapsed": false
    },
    "outputs": [],
    "source": [
@@ -203,7 +177,7 @@
    "cell_type": "code",
    "execution_count": null,
    "metadata": {
-    "collapsed": true
+    "collapsed": false
    },
    "outputs": [],
    "source": [
@@ -223,13 +197,9 @@
   {
    "cell_type": "code",
    "execution_count": null,
-<<<<<<< HEAD
-   "metadata": {
-    "collapsed": false
-   },
-=======
-   "metadata": {},
->>>>>>> 547bfd8e
+   "metadata": {
+    "collapsed": false
+   },
    "outputs": [],
    "source": [
     "def make_plot_function(q_l, q_r, aux_l, aux_r):\n",
@@ -259,13 +229,25 @@
   {
    "cell_type": "code",
    "execution_count": null,
-<<<<<<< HEAD
-   "metadata": {
-    "collapsed": false
-   },
-=======
-   "metadata": {},
->>>>>>> 547bfd8e
+   "metadata": {},
+   "outputs": [],
+   "source": [
+    "def riemann_solution(q_l, q_r, aux_l, aux_r):\n",
+    "    ex_states, ex_speeds, ex_reval, wave_types = nonlinear_elasticity.exact_riemann_solution(q_l,q_r,aux_l,aux_r)\n",
+    "    plot_function = riemann_tools.make_plot_function(ex_states, ex_speeds, ex_reval, wave_types,\n",
+    "                                                     layout='vertical',\n",
+    "                                                     variable_names=('Strain','Momentum'),\n",
+    "                                                     plot_chars=[lambda1,lambda2],aux=(aux_l,aux_r))\n",
+    "    interact(plot_function, t=widgets.FloatSlider(value=0.1,min=0,max=.9),\n",
+    "             which_char=widgets.Dropdown(options=[None,1,2],description='Show characteristics'));"
+   ]
+  },
+  {
+   "cell_type": "code",
+   "execution_count": null,
+   "metadata": {
+    "collapsed": false
+   },
    "outputs": [],
    "source": [
     "aux_l = np.array((1., 5., 1.))\n",
@@ -273,22 +255,16 @@
     "q_l = np.array([2.1, 0.])\n",
     "q_r = np.array([0.0, 0.])\n",
     "\n",
-<<<<<<< HEAD
-    "riemann_solution(q_l, q_r, aux_l, aux_r)"
-   ]
-  },
-  {
-   "cell_type": "code",
-   "execution_count": null,
-   "metadata": {
-    "collapsed": false
-   },
+    "plot_riemann_nonlinear_elasticity(q_l, q_r, aux_l, aux_r)"
+   ]
+  },
+  {
+   "cell_type": "code",
+   "execution_count": null,
+   "metadata": {},
    "outputs": [],
    "source": [
     "nonlinear_elasticity.phase_plane_plot(q_l, q_r, aux_l, aux_r)"
-=======
-    "plot_riemann_nonlinear_elasticity(q_l, q_r, aux_l, aux_r)"
->>>>>>> 547bfd8e
    ]
   },
   {
@@ -307,13 +283,9 @@
   {
    "cell_type": "code",
    "execution_count": null,
-<<<<<<< HEAD
-   "metadata": {
-    "collapsed": false
-   },
-=======
-   "metadata": {},
->>>>>>> 547bfd8e
+   "metadata": {
+    "collapsed": false
+   },
    "outputs": [],
    "source": [
     "solver = riemann.nonlinear_elasticity_1D_py.nonlinear_elasticity_1D\n",
@@ -327,13 +299,9 @@
   {
    "cell_type": "code",
    "execution_count": null,
-<<<<<<< HEAD
-   "metadata": {
-    "collapsed": false
-   },
-=======
-   "metadata": {},
->>>>>>> 547bfd8e
+   "metadata": {
+    "collapsed": false
+   },
    "outputs": [],
    "source": [
     "plot_function = riemann_tools.make_plot_function(fwave_states,fwave_speeds, fwave_reval,\n",
@@ -351,13 +319,9 @@
   {
    "cell_type": "code",
    "execution_count": null,
-<<<<<<< HEAD
-   "metadata": {
-    "collapsed": false
-   },
-=======
-   "metadata": {},
->>>>>>> 547bfd8e
+   "metadata": {
+    "collapsed": false
+   },
    "outputs": [],
    "source": [
     "ex_states, ex_speeds, ex_reval, wave_types = nonlinear_elasticity.exact_riemann_solution(q_l,q_r,aux_l,aux_r)\n",
