{
 "cells": [
  {
<<<<<<< HEAD
=======
   "cell_type": "markdown",
   "metadata": {},
   "source": [
    "# The \"kitchen sink\" problem"
   ]
  },
  {
   "cell_type": "code",
   "execution_count": null,
   "metadata": {
    "tags": [
     "hide"
    ]
   },
   "outputs": [],
   "source": [
    "%matplotlib inline\n",
    "import numpy as np\n",
    "from scipy.optimize import fsolve\n",
    "from scipy import integrate\n",
    "import matplotlib.pyplot as plt\n",
    "from clawpack import pyclaw\n",
    "from clawpack import riemann\n",
    "from clawpack.visclaw.ianimate import ianimate\n",
    "import matplotlib\n",
    "plt.style.use('seaborn-talk')\n",
    "from IPython.display import HTML"
   ]
  },
  {
>>>>>>> 547bfd8e
   "cell_type": "markdown",
   "metadata": {},
   "source": [
    "Our next example is something you can experiment with in your own home.  Go to the kitchen sink, position the faucet over a flat part of the sink (not over the drain), and turn it on.  Carefully examine the flow of water in the sink.  You will see that near the jet of water coming from the faucet, there is a region of very shallow, very fast-flowing water.  Then at a certain distance, the water suddenly becomes deeper and slower moving.  This jump is relatively stable and will approximately form a circle if the bottom of the sink is flat around the area under the faucet.\n",
    "\n",
    "Here's a demonstration in case you don't have a sink handy:"
   ]
  },
  {
   "cell_type": "code",
   "execution_count": null,
   "metadata": {},
   "outputs": [],
   "source": [
    "from IPython.display import HTML\n",
    "HTML('<iframe width=\"560\" height=\"315\" src=\"https://www.youtube.com/embed/V_obYAebT8g\" frameborder=\"0\" allowfullscreen></iframe>')"
   ]
  },
  {
   "cell_type": "markdown",
   "metadata": {},
   "source": [
    "As you might guess, this jump is a shock wave and the entire flow can be modeled as a sort of multidimensional Riemann problem.  Instead of left and right states, we have *inner* and *outer* states.  To investigate this phenomenon we'll again use the shallow water equations.  We'll assume the flow has cylindrical symmetry -- in other words, it depends on the distance away from the center (where water falls from the faucet), but not on the angular coordinate."
   ]
  },
  {
   "cell_type": "markdown",
   "metadata": {},
   "source": [
    "## Shallow water flow in cylindrical symmetry\n",
    "The amount of water contained in an annular region $r_1< r <r_2$ is proportional to $r$ as well as the depth, so in cylindrical coordinates the conserved mass is $rh$.  Similarly, the conserved momentum is $rhu$.  The conservation laws for these two quantities read\n",
    "\\begin{align}\n",
    "    (rh)_t + (rhu)_r & = 0 \\label{mass1} \\\\\n",
    "    (rhu)_t + (rhu^2)_r + r \\left(\\frac{1}{2}gh^2\\right)_r = 0. \\label{mom1}\n",
    "\\end{align}\n",
    "\n",
    "\n",
    "We have placed the coordinate $r$ inside the time derivative in order to emphasize what the conserved quantities are; of course, $r$ does not depend on $t$.  We can rewrite the equations above so that the left hand side is identical to the 1D shallow water equations, but at the cost of introducing geometric *source terms* on the right:\n",
    "\\begin{align}\n",
    "    h_t + (hu)_r & = -\\frac{hu}{r} \\label{mass2} \\\\\n",
    "    (hu)_t + \\left(hu^2 + \\frac{1}{2}gh^2\\right)_r & = -\\frac{hu^2}{r} \\label{mom2}\n",
    "\\end{align}"
   ]
  },
  {
   "cell_type": "markdown",
   "metadata": {},
   "source": [
    "### Steady profiles\n",
    "Let us first look for time-independent solutions of the equations above.  Setting the time derivatives to zero, we obtain\n",
    "\n",
    "\\begin{align}\n",
    "    (rhu)_r & = 0 \\label{constant_mass} \\\\\n",
    "    \\left(hu^2 + \\frac{1}{2}gh^2\\right)_r & = -\\frac{hu^2}{r} \\label{constant_2}\n",
    "\\end{align}\n",
    "Equation (\\ref{constant_mass}) can be integrated to obtain $rhu = \\beta$ where $\\beta$ is an arbitrary constant.  Using this in equation (\\ref{constant_2}) leads to the ODE\n",
    "\n",
    "\\begin{align} \\label{hdiff0}\n",
    "    h'(r) = \\frac{h}{\\frac{g}{\\beta^2} r^3 h^3 -r}.\n",
    "\\end{align}\n",
    "\n",
    "Let us define the **Froude number**, which is a measure of the ratio of fluid velocity to gravitational effects:\n",
    "\n",
    "$$\n",
    "    F = \\frac{|u|}{\\sqrt{gh}}\n",
    "$$\n",
    "\n",
    "We say that the flow is *subcritical* if $F<1$, and *supercritical* if $F>1$.  Since the characteristic speeds for the system are $u \\pm \\sqrt{gh}$, in generic terms the flow is *subsonic* if $F<1$ and *supersonic* if $F>1$.  We can rewrite (\\ref{hdiff0}) as\n",
    "\n",
    "\\begin{align} \\label{hdiff}\n",
    "    h'(r) = \\frac{h}{r} \\cdot \\frac{F^2}{1-F^2}.\n",
    "\\end{align}\n",
    "The sign of $h'(r)$ thus depends entirely on the Froude number.  Notice that in the limit $F\\to\\infty$ (i.e., in the absence of gravity), we have simply $h'(r) = h/r$, with solution $h \\propto 1/r$.  This corresponds to the purely geometric effect of water spreading as it flows outward."
   ]
  },
  {
   "cell_type": "code",
   "execution_count": null,
   "metadata": {},
<<<<<<< HEAD
   "outputs": [],
   "source": [
    "%matplotlib inline\n",
    "import numpy as np\n",
    "from scipy.optimize import fsolve\n",
    "from scipy import integrate\n",
    "import matplotlib.pyplot as plt\n",
    "from clawpack import pyclaw\n",
    "from clawpack import riemann\n",
    "from clawpack.visclaw.ianimate import ianimate\n",
    "import matplotlib\n",
    "plt.style.use('seaborn-talk')"
   ]
  },
  {
   "cell_type": "code",
   "execution_count": null,
   "metadata": {},
=======
>>>>>>> 547bfd8e
   "outputs": [],
   "source": [
    "def steady_rhs(h,r,alpha,g=1.):\n",
    "    return h/(g/alpha**2 * r**3 * h**3 - r)\n",
    "\n",
    "r = np.linspace(0.5, 10)\n",
    "h0 = 1.; u0 = 1.; alpha = r[0]*h0*u0\n",
    "h = np.squeeze(integrate.odeint(steady_rhs,h0,r,args=(alpha,0.)))  # Zero gravity\n",
    "plt.plot(r,h);  plt.title('$F=\\infty$'); plt.xlabel('r'); plt.ylabel('h');"
   ]
  },
  {
   "cell_type": "markdown",
   "metadata": {},
   "source": [
    "### Supercritical flow ($F>1$)\n",
    "In the presence of gravity, $h$ is still a decreasing function of $r$ if $F>1$.  Furthermore, if the flow is supercritical at one point, then it will be supercritical everywhere in the steady profile; since the RHS of (\\ref{hdiff}) has a pole at the transition point, there is no smooth way for the flow to transition to a subsonic state.  We see that the depth $h$ falls off somewhat faster than $1/r$.  Since $rhu$ is constant, this means that the velocity $u=1/(hr)$ must increase with $r$.  Hence the flow becomes shallower and faster as it moves outward; the Froude number increases.  Asymptotically, the falloff in depth approaches the $1/r$ rate and the velocity approaches a constant value."
   ]
  },
  {
   "cell_type": "code",
   "execution_count": null,
   "metadata": {},
   "outputs": [],
   "source": [
    "h0 = 1.; u0 = 2.; alpha = r[0]*h0*u0; g=1.\n",
    "h = np.squeeze(integrate.odeint(steady_rhs,h0,r,args=(alpha,g)));\n",
    "u = alpha/(h*r)\n",
    "plt.figure(figsize=(12,4));\n",
    "plt.subplot(1,3,1); plt.title('Depth'); plt.xlabel('r'); plt.ylabel('h');\n",
    "plt.plot(r,h);\n",
    "plt.subplot(1,3,2);  plt.title('Velocity'); plt.xlabel('r'); plt.ylabel('u');\n",
    "plt.plot(r,alpha/(r*h));\n",
    "plt.subplot(1,3,3); plt.title('Froude number'); plt.xlabel('r'); plt.ylabel('$F$');\n",
    "plt.plot(r,alpha/(r*h*np.sqrt(g*h)));\n",
    "plt.tight_layout();"
   ]
  },
  {
   "cell_type": "markdown",
   "metadata": {},
   "source": [
    "### Subcritical flow ($F<1$)\n",
    "\n",
    "Meanwhile, if the flow is subsonic then $h(r)$ is increasing and the steady profile is subsonic everywhere."
   ]
  },
  {
   "cell_type": "code",
   "execution_count": null,
   "metadata": {},
   "outputs": [],
   "source": [
    "h0 = 1.; u0 = 0.5; alpha = r[0]*h0*u0; g=1.\n",
    "h = np.squeeze(integrate.odeint(steady_rhs,h0,r,args=(alpha,g)));\n",
    "u = alpha/(h*r)\n",
    "plt.figure(figsize=(12,4));\n",
    "plt.subplot(1,3,1); plt.title('Depth'); plt.xlabel('r'); plt.ylabel('h');\n",
    "plt.plot(r,h);\n",
    "plt.subplot(1,3,2);  plt.title('Velocity'); plt.xlabel('r'); plt.ylabel('u');\n",
    "plt.plot(r,alpha/(r*h));\n",
    "plt.subplot(1,3,3); plt.title('Froude number'); plt.xlabel('r'); plt.ylabel('$F$');\n",
    "plt.plot(r,alpha/(r*h*np.sqrt(g*h)));\n",
    "plt.tight_layout();"
   ]
  },
  {
   "cell_type": "markdown",
   "metadata": {},
   "source": [
    "A different and complementary approach to deriving steady profiles (see [Zobeyer 2013]()) is to recognize that in such a solution, the energy $gh^2 + \\frac{hu^2}{2}$ is constant.  More simply\n",
    "\n",
    "$$\n",
    "    h + \\frac{u^2}{2g} = \\gamma,\n",
    "$$\n",
    "for some constant $\\gamma$.  Combining this with conservation of mass yields a cubic equation for the depth:\n",
    "$$\n",
    "h -  \\beta h^2 + \\frac{\\alpha^2}{2gr^2}.\n",
    "$$\n",
    "In non-dimensionalized coordinates, with $H=h/h_0$, $R = r/r_0$, and letting $F_0$ denote the Froude number at $r_0$, this becomes simply\n",
    "$$\n",
    "H^3 - \\left(1+\\frac{1}{2}F_0^2\\right)H^2 + \\frac{F_0^2}{2R^2} = 0.\n",
    "$$\n",
    "This can also be solved to obtain the depth as a function of radius; the result, of course, agrees with that obtained from the differential equation above.  The supercritical and subcritical flows correspond to different roots of the cubic."
   ]
  },
  {
   "cell_type": "markdown",
   "metadata": {},
   "source": [
    "## The hydraulic jump\n",
    "To transition from supersonic to subsonic, the flow must *jump* over the pole of the ODE above, through the presence of a hydraulic jump.  This is a standing shock wave; since we have an outward-oriented flow, this jump must be a 1-shock (in order to be stationary).\n",
    "\n",
    "### Rankine-Hugoniot jump conditions\n",
    "The jump condition arising from the continuity equation is the same as that obtained for shallow water in one dimension, since the value of $r$ at the shock location simply divides out:\n",
    "\n",
    "$$\n",
    "    s (h_r - h_l) = h_r u_r - h_l u_l.\n",
    "$$\n",
    "\n",
    "The momentum equation (\\ref{mom1}) seems harder to deal with.  We could consider (\\ref{mom2}) by using some averaged values of $h$ and $u$ to model the source term as a delta function (this makes sense for the shallow water equations with a bathymetric source term).  On the other hand, if we consider (\\ref{mom1}), we might expect the jump condition to be\n",
    "\n",
    "$$\n",
    "    s (r h_r u_r - r h_l u_l) = r h_r u_r^2 + \\frac{gr}{2}h_r^2 - r h_l u_l^2 - \\frac{gr}{2}h_l^2.\n",
    "$$\n",
    "Again, we can divide through by $r$ to obtain the same jump condition that is familiar from the one-dimensional shallow water equations:\n",
    "$$\n",
    "    s (h_r u_r - h_l u_l) = h_r u_r^2 - h_l u_l^2 + \\frac{g}{2}(h_r^2 - h_l^2).\n",
    "$$\n",
    "It makes sense that the jump conditions for the cylindrical SW system are the same as those for the 1D SW system; after all, since a shock occurs at a single value of $r$.\n",
    "\n",
    "Unlike the 1D case, however, it does not make sense to consider a Riemann problem in which the left and right states are uniform in space, since those are not temporally steady states of the system.  Instead, we can consider two steady profiles with a jump between them.  For infinitesimal times, in a neighborhood of the initial jump, the solution would then be close to the solution of the 1D problem; at later times it could be much more complex, as the waves from the Riemann problem interact with the structure of the steady states.  But if the Riemann solution consists of a single stationary shock, then the solution will be steady for all time."
   ]
  },
  {
   "cell_type": "markdown",
   "metadata": {},
   "source": [
    "### A stationary 1-shock\n",
    "We know from the analysis above that the hydraulic jump we are looking for is a stationary 1-shock.  In this case $s=0$ and the first jump condition is simply\n",
    "\n",
    "$$\n",
    "    h_r u_r = h_l u_l.\n",
    "$$\n",
    "\n",
    "From (LeVeque, pp. 265-266, Eqn. (13.18)), we have that for 1-shocks,\n",
    "\n",
    "$$\n",
    "    h_r u_r = h_l u_l + \\alpha\\left[ u_l - \\sqrt{gh_l\\left(1+\\frac{\\alpha}{h_l}\\right)\\left(1+\\frac{\\alpha}{2h_l}\\right)}\\right],\n",
    "$$\n",
    "where $\\alpha = h_r - h_l$.  We can find a shock that satisfies the jump condition either by setting $\\alpha=0$ (which is the uninteresting case where there is no jump) or by setting the quantity in brackets equal to zero.  The latter condition yields\n",
    "$$\n",
    "    \\alpha = \\frac{-3h_l \\pm \\sqrt{h_l^2 + 8 h_l u_l^2/g}}{2}\n",
    "$$\n",
    "Since we know the depth should increase (from left to right) at the hydraulic jump, we take the plus sign.  Then the value above can be written as\n",
    "\n",
    "\\begin{align}\n",
    "    \\alpha = \\frac{3h_l}{2}\\left(\\sqrt{1+\\frac{8}{9}(F_l^2-1)}-1\\right), \\label{depth_jump}\n",
    "\\end{align}\n",
    "where $F_l = u_l/\\sqrt{gh_l}$ is the Froude number of the left state."
   ]
  },
  {
   "cell_type": "markdown",
   "metadata": {},
   "source": [
    "## A steady solution with a hydraulic jump\n",
    "The code below computes a steady profile with a hydraulic jump."
   ]
  },
  {
   "cell_type": "code",
   "execution_count": null,
   "metadata": {},
   "outputs": [],
   "source": [
    "def initial_and_boundary_data(r_jump = 1.,r_inner = 0.5,r_outer = 5.,num_cells = 501,g=1.,h_in=1.,u_in=2.):\n",
    "\n",
    "    r = pyclaw.Dimension(r_inner, r_outer, num_cells, name='r')\n",
    "    rc = r.centers\n",
    "    i_jump = np.argmin(np.abs(rc-r_jump))\n",
    "\n",
    "    # Left boundary\n",
    "    h_inner = h_in\n",
    "    u_inner = u_in\n",
    "    beta_inner = r_inner*h_inner*u_inner\n",
    "\n",
    "    h = 0*rc\n",
    "    u = 0*rc\n",
    "\n",
    "    d = r.delta\n",
    "    rvals = np.insert(rc[:i_jump+1],(0),[rc[0]-2*d,rc[0]-d])\n",
    "    beta = rvals[0]*h_inner*u_inner\n",
    "\n",
    "    hh = np.squeeze(integrate.odeint(steady_rhs,h_inner,rvals,args=(beta,g)))\n",
    "    uu = beta/(hh*rvals)\n",
    "    h[:i_jump+1] = np.squeeze(hh[2:])\n",
    "    u[:i_jump+1] = uu[2:]\n",
    "    lower_bc_data = [hh[:2], uu[:2]]\n",
    "\n",
    "    # Jump in h\n",
    "    # Left side of jump\n",
    "    h_m = h[i_jump]; u_m = u[i_jump]\n",
    "    aleph = (-3*h_m+np.sqrt(h_m**2+8*h_m*u_m**2/g))/2.\n",
    "    # Right side of jump\n",
    "    h_p = h_m + aleph; u_p = h_m*u_m/h_p\n",
    "    h[i_jump+1] = h_p; u[i_jump+1] = u_p\n",
    "\n",
    "\n",
    "    # Outer part of solution\n",
    "    beta_outer = rc[i_jump+1]*h[i_jump+1]*u[i_jump+1]\n",
    "    rvals = np.append(rc[i_jump+1:],[rc[-1]+d,rc[-1]+2*d])\n",
    "\n",
    "    hh = np.squeeze(integrate.odeint(steady_rhs,h_p,rvals,args=(beta_outer,g)))\n",
    "    uu = beta_outer/(rvals*hh)\n",
    "    h[i_jump+1:] = hh[:-2]\n",
    "    u[i_jump+1:] = uu[:-2]\n",
    "    upper_bc_data = [hh[-2:],uu[-2:]]\n",
    "    \n",
    "    return h, u, upper_bc_data, lower_bc_data"
   ]
  },
  {
   "cell_type": "code",
   "execution_count": null,
   "metadata": {},
   "outputs": [],
   "source": [
    "def step_radial_src(solver,state,dt):\n",
    "    \"\"\"\n",
    "    Geometric source terms for SW equations with cylindrical symmetry.\n",
    "    Integrated using a 2-stage, 2nd-order Runge-Kutta method.\n",
    "    This is a Clawpack-style source term routine, which approximates\n",
    "    the integral of the source terms over a step.\n",
    "    \"\"\"\n",
    "    dt2 = dt/2.\n",
    "\n",
    "    q = state.q\n",
    "    rad = state.grid.r.centers\n",
    "\n",
    "    h = q[0,:]\n",
    "    u = q[1,:]/h\n",
    "\n",
    "    qstar = np.empty(q.shape)\n",
    "\n",
    "    qstar[0,:] = q[0,:] - dt2/rad * h*u\n",
    "    qstar[1,:] = q[1,:] - dt2/rad * h*u*u\n",
    "\n",
    "    h = qstar[0,:]\n",
    "    u = qstar[1,:]/h\n",
    "\n",
    "    q[0,:] = q[0,:] - dt/rad * h*u\n",
    "    q[1,:] = q[1,:] - dt/rad * h*u*u\n",
    "    \n",
    "def inner_state(state,dim,t,qbc,auxbc,num_ghost):\n",
    "    h =  state.problem_data['lower_bc_data'][0]\n",
    "    u =  state.problem_data['lower_bc_data'][1]\n",
    "    qbc[0,:num_ghost] = h\n",
    "    qbc[1,:num_ghost] = h*u\n",
    "    \n",
    "def outer_state(state,dim,t,qbc,auxbc,num_ghost):\n",
    "    h =  state.problem_data['upper_bc_data'][0]\n",
    "    u =  state.problem_data['upper_bc_data'][1]\n",
    "    qbc[0,-num_ghost:] = h\n",
    "    qbc[1,-num_ghost:] = h*u\n",
    "    \n",
    "def setup(r_jump=1.,r_inner=0.5,r_outer=3.,num_cells=501,g=1.):\n",
    "    r = pyclaw.Dimension(r_inner, r_outer, num_cells=num_cells, name='r')\n",
    "    h, u, upper_bc_data, lower_bc_data = initial_and_boundary_data(r_jump=r_jump,g=g,\n",
    "                                                                   r_inner=r_inner,\n",
    "                                                                   r_outer=r_outer,\n",
    "                                                                   num_cells=num_cells)\n",
    "    \n",
    "    solver = pyclaw.ClawSolver1D(riemann_solver=riemann.shallow_roe_with_efix_1D)\n",
    "    solver.bc_lower[0] = pyclaw.BC.custom\n",
    "    solver.user_bc_lower = inner_state\n",
    "    solver.bc_upper[0] = pyclaw.BC.custom\n",
    "    solver.user_bc_upper = outer_state\n",
    "    solver.step_source = step_radial_src\n",
    "    domain = pyclaw.Domain([r])\n",
    "    state = pyclaw.State(domain,solver.num_eqn)\n",
    "    state.problem_data['grav'] = g\n",
    "    state.problem_data['lower_bc_data'] = lower_bc_data\n",
    "    state.problem_data['upper_bc_data'] = upper_bc_data\n",
    "\n",
    "    state.q[0,:] = h\n",
    "    state.q[1,:] = h*u\n",
    "\n",
    "    claw = pyclaw.Controller()\n",
    "    claw.solver = solver\n",
    "    claw.solution = pyclaw.Solution(state,domain)\n",
    "    claw.tfinal = 15.0\n",
    "    claw.keep_copy = True\n",
    "    claw.num_output_times = 50\n",
    "    return claw"
   ]
  },
  {
   "cell_type": "code",
   "execution_count": null,
   "metadata": {},
   "outputs": [],
   "source": [
    "claw = setup()\n",
    "claw.verbosity=0\n",
    "claw.run()\n",
    "\n",
    "ianimate(claw)"
   ]
  },
  {
   "cell_type": "markdown",
   "metadata": {},
   "source": [
    "## Dirichlet BCs with transition from super- to subsonic flow generically create a hydraulic jump\n",
    "\n",
    "Although the result above took a lot of work, it is not very impressive -- it doesn't do anything!  You might be wondering whether this steady solution is dynamically stable -- i.e., whether the flow will converge to this state if it is initially different.  The answer is yes; in fact, any boundary data that implies a transition from supercritical to subcritical flow will lead to a hydraulic jump.  In the example below, we impose such boundary data but initialize $h$ and $u$ with constant values, to show the emergence of the jump."
   ]
  },
  {
   "cell_type": "code",
   "execution_count": null,
   "metadata": {},
   "outputs": [],
   "source": [
    "def setup_constant_initial_data(r_jump=1.,r_inner=0.5,r_outer=3.,num_cells=501,g=1.):\n",
    "    r = pyclaw.Dimension(r_inner, r_outer, num_cells=num_cells, name='r')\n",
    "    \n",
    "    solver = pyclaw.ClawSolver1D(riemann_solver=riemann.shallow_roe_with_efix_1D)\n",
    "    solver.bc_lower[0] = pyclaw.BC.custom\n",
    "    solver.user_bc_lower = inner_state\n",
    "    solver.bc_upper[0] = pyclaw.BC.custom\n",
    "    solver.user_bc_upper = outer_state\n",
    "    solver.step_source = step_radial_src\n",
    "    domain = pyclaw.Domain([r])\n",
    "    state = pyclaw.State(domain,solver.num_eqn)\n",
    "    state.problem_data['grav'] = g\n",
    "    \n",
    "    hl = 0.5; hul = 3.\n",
    "    hr = 2.; hur = 0.1\n",
    "    state.problem_data['lower_bc_data'] = np.array([[hl,hl],[hul,hul]])\n",
    "    state.problem_data['upper_bc_data'] = np.array([[hr,hr],[hur,hur]])\n",
    "\n",
    "    state.q[0,:] = 1.\n",
    "    state.q[1,:] = 0.\n",
    "\n",
    "    claw = pyclaw.Controller()\n",
    "    claw.solver = solver\n",
    "    claw.solution = pyclaw.Solution(state,domain)\n",
    "    claw.tfinal = 15.0\n",
    "    claw.keep_copy = True\n",
    "    claw.num_output_times = 50\n",
    "    return claw"
   ]
  },
  {
   "cell_type": "code",
   "execution_count": null,
   "metadata": {},
   "outputs": [],
   "source": [
    "claw = setup_constant_initial_data()\n",
    "claw.verbosity=0\n",
    "claw.run()\n",
    "\n",
    "ianimate(claw)"
   ]
  },
  {
   "cell_type": "markdown",
   "metadata": {},
   "source": [
    "## Comparison with an experimental result\n",
    "We may ask how well our model corresponds to reality.  There are many approximations made in deriving the shallow water equations used here; perhaps most notably, we have completely neglected viscosity and surface tension.  Viscosity in particular is believed to be very important in the very shallow flow just inside the jump radius."
   ]
  },
  {
   "cell_type": "markdown",
   "metadata": {},
   "source": [
    "### Inflow conditions\n",
    "Experimentally it is difficult to measure the depth near the jet.  We can eliminate that dependence (and the apparent dependence on our choice of inner radius) by considering the radius of the vertical jet, which we denote by $a$, and the  flow rate, denoted by $Q$.  Then\n",
    "\n",
    "$$\n",
    "Q = u_{jet} \\pi a^2 = 2 \\pi r u(r) h(r) \n",
    "$$\n",
    "The first expression comes from considering flow in the jet, while the second comes from considering flow through a circle anywhere outside the jet (centered on the jet).  If we suppose that $u$ is approximately constant (recall that it actually increases somewhat with $r$) then we have $u(r)\\approx u_{jet}$, and consequently\n",
    "$$\n",
    "h(r) = a^2/(2r).\n",
    "$$\n",
    "Using these equations, with a specified flow rate $Q$ and jet radius $a$, along with a chosen inner radius $r_0\\ge a$, we can determine the correct values of $h_0$ and $u_0.$  It can be shown that the results obtained in this way are only very weakly sensitive to our choice of $r_0$."
   ]
  },
  {
   "cell_type": "code",
   "execution_count": null,
   "metadata": {},
   "outputs": [],
   "source": [
    "def compute_inner_values(Q,a,r0):\n",
    "    \"\"\"\n",
    "        Q: flow rate\n",
    "        a: jet radius\n",
    "        r0: inner domain radius\n",
    "    \"\"\"\n",
    "    assert r0 >= a\n",
    "    h0 = a**2/(2*r0)\n",
    "    u0 = Q/(2*np.pi*r0*h0)\n",
    "    return h0, u0"
   ]
  },
  {
   "cell_type": "markdown",
   "metadata": {},
   "source": [
    "### Locating the jump\n",
    "In the examples above, we selected the boundary data based on a prescribed jump location.  But in practice we can't choose where the jump is -- we'd like to predict that!\n",
    "\n",
    "We can predict the location of the jump based on prescribed inflow conditions ($r_0, h_0, u_0$ and a prescribed far-field depth $h_\\infty$) as follows:\n",
    "\n",
    "1.  Set $\\beta = r_0 h_0 u_0$.  Choose a finite outer radius $r_\\infty \\gg r_0$.  Set $u_\\infty$ so that $r_\\infty h_\\infty u_\\infty = \\beta$.\n",
    "2.  Integrate (\\ref{hdiff}) outward from $(r_0,h_0)$ to obtain a profile $h_\\text{outward}$.\n",
    "3.  Integrate (\\ref{hdiff}) inward from $(r_\\infty, h_\\infty)$ to obtain a profile $h_\\text{inward}$.\n",
    "4.  Compute $\\phi(r) = h_\\text{outward} - h_\\text{inward}$ and determine the value of $r$ such that $\\phi(r) = \\alpha$, with $\\alpha$ given by (\\ref{depth_jump})."
   ]
  },
  {
   "cell_type": "code",
   "execution_count": null,
   "metadata": {},
   "outputs": [],
   "source": [
    "def jump_location(Q,r_jet,h_inf,r_inf=100.,g=1.,r0=None,tol=1./10000):\n",
    "    r\"\"\"Predict location of hydraulic jump for given inner radius flow and asymptotic depth.\"\"\"\n",
    "    \n",
    "    if r0 == None:\n",
    "        r0 = r_jet\n",
    "    h0, u0 = compute_inner_values(Q,r_jet,r0)\n",
    "\n",
    "    F_in = u0/np.sqrt(g*h0)  # Inflow Froude number\n",
    "    assert F_in > 1  # Initial flow must be supercritical\n",
    "    \n",
    "    r = np.linspace(r0,r_inf,int(round(1./tol)))\n",
    "    beta = r0 * h0 * u0\n",
    "    u_inf = u0 * (r0/r_inf) * (h0/h_inf)\n",
    "    \n",
    "    F_inf = u_inf/np.sqrt(g*h_inf)  # Far-field Froude number\n",
    "    assert F_inf < 1  # Far field flow must be subcritical\n",
    "    \n",
    "    # Integrate outward\n",
    "    hh_in = np.squeeze(integrate.odeint(steady_rhs,h0,r,args=(beta,g)))\n",
    "    uu_in = beta/(r*hh_in)\n",
    "    \n",
    "    hh_out = np.squeeze(integrate.odeint(steady_rhs,h_inf,-r[::-1],args=(beta,g)))\n",
    "    hh_out = hh_out[::-1]\n",
    "    \n",
    "    F_l = uu_in/np.sqrt(g*hh_in) # Froude number for left state\n",
    "    phi = hh_in - hh_out + 1.5*hh_in*(np.sqrt(1.+8./9.*(F_l**2-1.))-1)\n",
    "    \n",
    "    jump_loc = np.argmin(np.abs(phi))\n",
    "    profile = 0*r\n",
    "    profile[:jump_loc] = hh_in[:jump_loc]\n",
    "    profile[jump_loc:] = hh_out[jump_loc:]\n",
    "    return r[jump_loc], r, profile"
   ]
  },
  {
   "cell_type": "code",
   "execution_count": null,
   "metadata": {},
   "outputs": [],
   "source": [
    "r_jump, r, profile = jump_location(Q=200.,r_jet=1.,h_inf=1.,g=980.,tol=1.e-6)\n",
    "print('Jump radius: '+str(r_jump)+' cm')\n",
    "plt.clf()\n",
    "plt.plot(r,profile)\n",
    "plt.xlim(r[0],10);"
   ]
  },
  {
   "cell_type": "markdown",
   "metadata": {},
   "source": [
    "### Watson's experiment\n",
    "Here we use data from an experiment conducted in <cite data-cite=\"watson1964radial\"><a href=\"riemann.html#watson1964radial\">(Watson, 1964)<a></cite>; see p. 496 therein.  The unit of length therein is feet; here we have converted everything to centimeters.  The experimental jump location is at a radius of about 17 cm.  Let's see what our model gives."
   ]
  },
  {
   "cell_type": "code",
   "execution_count": null,
   "metadata": {},
   "outputs": [],
   "source": [
    "Q = 202. # Flow rate (in cm^3/s)\n",
    "r_jet = 0.3175 # Nozzle radius (in cm)\n",
    "h_inf = 0.343 # Depth at infinity (in cm)\n",
    "g = 980. # Gravity (in cm/s^2)\n",
    "r_jump, r, profile = jump_location(Q,r_jet,h_inf,r_inf=500.,g=980.,tol=1.e-6)\n",
    "print('Predicted jump radius: '+str(r_jump)+' cm')\n",
    "print('Measured jump radius: 17 cm')\n",
    "plt.plot(r,profile)\n",
    "plt.xlim(r[0],r[-1]);"
   ]
  },
  {
   "cell_type": "markdown",
   "metadata": {},
   "source": [
    "Clearly, some of the effects we have ignored must be important!  In particular, as Watson (and others) argue, viscosity becomes very significant in the shallow flow before the jump, causing the jump to emerge much closer to the jet than this inviscid model predicts."
   ]
  },
  {
   "cell_type": "markdown",
   "metadata": {},
   "source": [
    "### Experiments of Craik et. al.\n",
    "See Table 1 of <cite data-cite=\"craik1981circular\"><a href=\"riemann.html#craik1981circular\">(Craik et. al., 1981)<a></cite>."
   ]
  },
  {
   "cell_type": "code",
   "execution_count": null,
   "metadata": {},
   "outputs": [],
   "source": [
    "Q = 4.48\n",
    "r_jet = 0.1\n",
    "h_inf = 0.18\n",
    "r_jump, r, profile = jump_location(Q,r_jet,h_inf,r_inf=50.,g=980.,tol=1.e-6)\n",
    "print('Predicted jump radius: '+str(r_jump)+' cm')\n",
    "print('Measured jump radius: 1.2 cm')\n",
    "plt.plot(r,profile)\n",
    "plt.xlim(r[0],r[-1]);"
   ]
  },
  {
   "cell_type": "code",
   "execution_count": null,
   "metadata": {},
   "outputs": [],
   "source": [
    "Q = 26.\n",
    "r_jet = 0.215\n",
    "h_inf = 0.33\n",
    "r_jump, r, profile = jump_location(Q,r_jet,h_inf,r_inf=200.,g=980.,tol=1.e-6)\n",
    "print('Predicted jump radius: '+str(r_jump)+' cm')\n",
    "print('Measured jump radius: 2.3 cm')\n",
    "plt.plot(r,profile)\n",
    "plt.xlim(r[0],r[-1]);"
   ]
  },
  {
   "cell_type": "markdown",
   "metadata": {},
   "source": [
    "## Old material"
   ]
  },
  {
   "cell_type": "markdown",
   "metadata": {},
   "source": [
    "### Extrapolation BC creates a positive feedback loop"
   ]
  },
  {
   "cell_type": "code",
   "execution_count": null,
   "metadata": {},
   "outputs": [],
   "source": [
    "claw = setup()\n",
    "claw.solver.bc_upper[0] = pyclaw.BC.extrap\n",
    "claw.verbosity = 0\n",
    "claw.run()\n",
    "\n",
    "ianimate(claw)"
   ]
  },
  {
   "cell_type": "markdown",
   "metadata": {},
   "source": [
    "### With fixed BCs, jump is dynamically stable"
   ]
  },
  {
   "cell_type": "code",
   "execution_count": null,
   "metadata": {},
   "outputs": [],
   "source": [
    "def setup(r_jump=1.,r_inner=0.5,r_outer=3.,num_cells=501,g=1.):\n",
    "    r = pyclaw.Dimension(r_inner, r_outer, num_cells=num_cells, name='r')\n",
    "    h, u, upper_bc_data, lower_bc_data = initial_and_boundary_data(r_jump=r_jump,g=g,\n",
    "                                                                   r_inner=r_inner,\n",
    "                                                                   r_outer=r_outer,\n",
    "                                                                   num_cells=num_cells)\n",
    " \n",
    "    solver = pyclaw.ClawSolver1D(riemann_solver=riemann.shallow_roe_with_efix_1D)\n",
    "    solver.bc_lower[0] = pyclaw.BC.custom\n",
    "    solver.user_bc_lower = inner_state\n",
    "    solver.bc_upper[0] = pyclaw.BC.custom\n",
    "    solver.user_bc_upper = outer_state\n",
    "    solver.step_source = step_radial_src\n",
    "    domain = pyclaw.Domain([r])\n",
    "    state = pyclaw.State(domain,solver.num_eqn)\n",
    "    state.problem_data['grav'] = g\n",
    "    state.problem_data['lower_bc_data'] = lower_bc_data\n",
    "    state.problem_data['upper_bc_data'] = upper_bc_data \n",
    "                                                                   \n",
    "    state.q[0,:] = h*1.1 # Deliberately wrong depth\n",
    "    state.q[1,:] = h*u\n",
    "\n",
    "    claw = pyclaw.Controller()\n",
    "    claw.solver = solver\n",
    "    claw.solution = pyclaw.Solution(state,domain)\n",
    "    claw.tfinal = 15.0\n",
    "    claw.keep_copy = True\n",
    "    claw.num_output_times = 50\n",
    "    return claw"
   ]
  },
  {
   "cell_type": "code",
   "execution_count": null,
   "metadata": {},
   "outputs": [],
   "source": [
    "claw = setup(r_jump=0.7)\n",
    "claw.verbosity=0\n",
    "claw.run()\n",
    "\n",
    "ianimate(claw)"
   ]
  },
  {
   "cell_type": "code",
   "execution_count": null,
   "metadata": {},
   "outputs": [],
   "source": [
    "claw = setup(r_jump=2.4)\n",
    "claw.verbosity=0\n",
    "claw.run()\n",
    "\n",
    "ianimate(claw)"
   ]
  }
 ],
 "metadata": {
  "kernelspec": {
   "display_name": "Python 2",
   "language": "python",
   "name": "python2"
  },
  "language_info": {
   "codemirror_mode": {
    "name": "ipython",
    "version": 2
   },
   "file_extension": ".py",
   "mimetype": "text/x-python",
   "name": "python",
   "nbconvert_exporter": "python",
   "pygments_lexer": "ipython2",
   "version": "2.7.12"
  }
 },
 "nbformat": 4,
 "nbformat_minor": 2
}<|MERGE_RESOLUTION|>--- conflicted
+++ resolved
@@ -1,8 +1,6 @@
 {
  "cells": [
   {
-<<<<<<< HEAD
-=======
    "cell_type": "markdown",
    "metadata": {},
    "source": [
@@ -12,11 +10,7 @@
   {
    "cell_type": "code",
    "execution_count": null,
-   "metadata": {
-    "tags": [
-     "hide"
-    ]
-   },
+   "metadata": {},
    "outputs": [],
    "source": [
     "%matplotlib inline\n",
@@ -33,7 +27,6 @@
    ]
   },
   {
->>>>>>> 547bfd8e
    "cell_type": "markdown",
    "metadata": {},
    "source": [
@@ -45,7 +38,9 @@
   {
    "cell_type": "code",
    "execution_count": null,
-   "metadata": {},
+   "metadata": {
+    "collapsed": false
+   },
    "outputs": [],
    "source": [
     "from IPython.display import HTML\n",
@@ -112,8 +107,9 @@
   {
    "cell_type": "code",
    "execution_count": null,
-   "metadata": {},
-<<<<<<< HEAD
+   "metadata": {
+    "collapsed": false
+   },
    "outputs": [],
    "source": [
     "%matplotlib inline\n",
@@ -131,9 +127,9 @@
   {
    "cell_type": "code",
    "execution_count": null,
-   "metadata": {},
-=======
->>>>>>> 547bfd8e
+   "metadata": {
+    "collapsed": false
+   },
    "outputs": [],
    "source": [
     "def steady_rhs(h,r,alpha,g=1.):\n",
@@ -156,7 +152,9 @@
   {
    "cell_type": "code",
    "execution_count": null,
-   "metadata": {},
+   "metadata": {
+    "collapsed": false
+   },
    "outputs": [],
    "source": [
     "h0 = 1.; u0 = 2.; alpha = r[0]*h0*u0; g=1.\n",
@@ -184,7 +182,9 @@
   {
    "cell_type": "code",
    "execution_count": null,
-   "metadata": {},
+   "metadata": {
+    "collapsed": false
+   },
    "outputs": [],
    "source": [
     "h0 = 1.; u0 = 0.5; alpha = r[0]*h0*u0; g=1.\n",
@@ -287,7 +287,9 @@
   {
    "cell_type": "code",
    "execution_count": null,
-   "metadata": {},
+   "metadata": {
+    "collapsed": false
+   },
    "outputs": [],
    "source": [
     "def initial_and_boundary_data(r_jump = 1.,r_inner = 0.5,r_outer = 5.,num_cells = 501,g=1.,h_in=1.,u_in=2.):\n",
@@ -339,7 +341,9 @@
   {
    "cell_type": "code",
    "execution_count": null,
-   "metadata": {},
+   "metadata": {
+    "collapsed": false
+   },
    "outputs": [],
    "source": [
     "def step_radial_src(solver,state,dt):\n",
@@ -414,7 +418,9 @@
   {
    "cell_type": "code",
    "execution_count": null,
-   "metadata": {},
+   "metadata": {
+    "collapsed": false
+   },
    "outputs": [],
    "source": [
     "claw = setup()\n",
@@ -436,7 +442,9 @@
   {
    "cell_type": "code",
    "execution_count": null,
-   "metadata": {},
+   "metadata": {
+    "collapsed": false
+   },
    "outputs": [],
    "source": [
     "def setup_constant_initial_data(r_jump=1.,r_inner=0.5,r_outer=3.,num_cells=501,g=1.):\n",
@@ -472,7 +480,9 @@
   {
    "cell_type": "code",
    "execution_count": null,
-   "metadata": {},
+   "metadata": {
+    "collapsed": false
+   },
    "outputs": [],
    "source": [
     "claw = setup_constant_initial_data()\n",
@@ -510,7 +520,9 @@
   {
    "cell_type": "code",
    "execution_count": null,
-   "metadata": {},
+   "metadata": {
+    "collapsed": false
+   },
    "outputs": [],
    "source": [
     "def compute_inner_values(Q,a,r0):\n",
@@ -543,7 +555,9 @@
   {
    "cell_type": "code",
    "execution_count": null,
-   "metadata": {},
+   "metadata": {
+    "collapsed": false
+   },
    "outputs": [],
    "source": [
     "def jump_location(Q,r_jet,h_inf,r_inf=100.,g=1.,r0=None,tol=1./10000):\n",
@@ -583,7 +597,9 @@
   {
    "cell_type": "code",
    "execution_count": null,
-   "metadata": {},
+   "metadata": {
+    "collapsed": false
+   },
    "outputs": [],
    "source": [
     "r_jump, r, profile = jump_location(Q=200.,r_jet=1.,h_inf=1.,g=980.,tol=1.e-6)\n",
@@ -604,7 +620,9 @@
   {
    "cell_type": "code",
    "execution_count": null,
-   "metadata": {},
+   "metadata": {
+    "collapsed": false
+   },
    "outputs": [],
    "source": [
     "Q = 202. # Flow rate (in cm^3/s)\n",
@@ -636,7 +654,9 @@
   {
    "cell_type": "code",
    "execution_count": null,
-   "metadata": {},
+   "metadata": {
+    "collapsed": false
+   },
    "outputs": [],
    "source": [
     "Q = 4.48\n",
@@ -652,7 +672,9 @@
   {
    "cell_type": "code",
    "execution_count": null,
-   "metadata": {},
+   "metadata": {
+    "collapsed": false
+   },
    "outputs": [],
    "source": [
     "Q = 26.\n",
@@ -682,7 +704,9 @@
   {
    "cell_type": "code",
    "execution_count": null,
-   "metadata": {},
+   "metadata": {
+    "collapsed": false
+   },
    "outputs": [],
    "source": [
     "claw = setup()\n",
@@ -703,7 +727,9 @@
   {
    "cell_type": "code",
    "execution_count": null,
-   "metadata": {},
+   "metadata": {
+    "collapsed": false
+   },
    "outputs": [],
    "source": [
     "def setup(r_jump=1.,r_inner=0.5,r_outer=3.,num_cells=501,g=1.):\n",
@@ -740,7 +766,9 @@
   {
    "cell_type": "code",
    "execution_count": null,
-   "metadata": {},
+   "metadata": {
+    "collapsed": false
+   },
    "outputs": [],
    "source": [
     "claw = setup(r_jump=0.7)\n",
@@ -753,7 +781,9 @@
   {
    "cell_type": "code",
    "execution_count": null,
-   "metadata": {},
+   "metadata": {
+    "collapsed": false
+   },
    "outputs": [],
    "source": [
     "claw = setup(r_jump=2.4)\n",
